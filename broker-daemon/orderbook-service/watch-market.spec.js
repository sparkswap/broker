<<<<<<< HEAD
const {
  chai,
  sinon,
  rewire
} = require('test/test-helper')

const path = require('path')
const bigInt = require('big-integer')

const { expect } = chai
const watchMarketPath = path.resolve(__dirname, 'watch-market')
const watchMarket = rewire(watchMarketPath)
=======
const { sinon, expect } = require('test/test-helper')

const watchMarket = require('./watch-market')
>>>>>>> 61fcaf52

describe('watchMarket', () => {
  let store
  let params
  let sendStub
  let logger
  let orderbooks
  let WatchMarketResponse
  let streamFunction
  let liveStream
  let revertFunction
  let neverResolveStub
  let revertNeverResolve

  beforeEach(() => {
    logger = {
      info: sinon.stub()
    }
    params = { market: 'BTC/LTC' }
    sendStub = sinon.stub()
    liveStream = {
      on: sinon.stub()
    }
    store = sinon.stub()
    orderbooks = new Map([['BTC/LTC', { store: store }]])
    WatchMarketResponse = sinon.stub()
    streamFunction = sinon.stub().returns(liveStream)
    neverResolveStub = sinon.stub().returns(Promise.resolve())
    revertFunction = watchMarket.__set__('streamFunction', streamFunction)
    revertNeverResolve = watchMarket.__set__('neverResolve', neverResolveStub)
  })

  afterEach(() => {
    revertFunction()
    revertNeverResolve()
  })

  it('creates a liveStream from the store', () => {
    watchMarket({ params, send: sendStub, logger, orderbooks }, { WatchMarketResponse })

    expect(streamFunction).to.have.been.calledWith(store)
  })

  it('sets an data handler', () => {
    watchMarket({ params, send: sendStub, logger, orderbooks }, { WatchMarketResponse })

    expect(liveStream.on).to.have.been.calledWith('data', sinon.match.func)
  })

  it('processes records through eachRecord', async () => {
    const fakeOrder = { key: 'key', value: JSON.stringify({ baseAmount: '100', counterAmount: '1000', side: 'BID' }) }

    liveStream.on.withArgs('data').callsArgWithAsync(1, fakeOrder)

    await watchMarket({ params, send: sendStub, logger, orderbooks }, { WatchMarketResponse })

    expect(sendStub).to.have.been.calledOnce()
    expect(WatchMarketResponse).to.have.been.calledOnce()
    expect(WatchMarketResponse).to.have.been.calledWith(sinon.match(bigInt('100'), bigInt('1000'), 'BID'))

    neverResolveStub()
  })
})<|MERGE_RESOLUTION|>--- conflicted
+++ resolved
@@ -1,6 +1,5 @@
-<<<<<<< HEAD
 const {
-  chai,
+  expect,
   sinon,
   rewire
 } = require('test/test-helper')
@@ -8,14 +7,8 @@
 const path = require('path')
 const bigInt = require('big-integer')
 
-const { expect } = chai
 const watchMarketPath = path.resolve(__dirname, 'watch-market')
 const watchMarket = rewire(watchMarketPath)
-=======
-const { sinon, expect } = require('test/test-helper')
-
-const watchMarket = require('./watch-market')
->>>>>>> 61fcaf52
 
 describe('watchMarket', () => {
   let store
