--- conflicted
+++ resolved
@@ -23,16 +23,12 @@
     loadProtoStub = sinon.stub().returns({
       WalletService: { service: sinon.stub() },
       NewDepositAddressResponse: responseStub,
-<<<<<<< HEAD
-      GetBalancesResponse: responseStub
-=======
-      GetBalanceResponse: responseStub,
+      GetBalancesResponse: responseStub,
       google: {
         protobuf: {
           Empty: responseStub
         }
       }
->>>>>>> 82c55b2c
     })
     logger = sinon.stub()
     engine = sinon.stub()
@@ -47,12 +43,8 @@
     WalletService.__set__('loadProto', loadProtoStub)
     WalletService.__set__('GrpcUnaryMethod', unaryMethodStub)
     WalletService.__set__('newDepositAddress', newDepositAddress)
-<<<<<<< HEAD
     WalletService.__set__('getBalances', balanceSpy)
-=======
-    WalletService.__set__('getBalance', balanceSpy)
     WalletService.__set__('commitBalance', commitBalanceSpy)
->>>>>>> 82c55b2c
 
     wallet = new WalletService(protoPath, { logger, engine, relayer })
   })
