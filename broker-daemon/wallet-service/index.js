--- conflicted
+++ resolved
@@ -28,28 +28,18 @@
 
     const {
       NewDepositAddressResponse,
-<<<<<<< HEAD
       GetBalancesResponse,
-      CommitBalanceResponse
-=======
-      GetBalanceResponse,
       google: {
         protobuf: {
           Empty: EmptyResponse
         }
       }
->>>>>>> 82c55b2c
     } = this.proto
 
     this.implementation = {
       newDepositAddress: new GrpcUnaryMethod(newDepositAddress, this.messageId('newDepositAddress'), { logger, engine }, { NewDepositAddressResponse }).register(),
-<<<<<<< HEAD
       getBalances: new GrpcUnaryMethod(getBalances, this.messageId('getBalances'), { logger, engine }, { GetBalancesResponse }).register(),
-      commitBalance: new GrpcUnaryMethod(commitBalance, this.messageId('newDepositAddress'), { logger, engine, relayer }, { CommitBalanceResponse }).register()
-=======
-      getBalance: new GrpcUnaryMethod(getBalance, this.messageId('getBalance'), { logger, engine }, { GetBalanceResponse }).register(),
       commitBalance: new GrpcUnaryMethod(commitBalance, this.messageId('commitBalance'), { logger, engine, relayer }, { EmptyResponse }).register()
->>>>>>> 82c55b2c
     }
   }
 
