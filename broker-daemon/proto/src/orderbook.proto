--- conflicted
+++ resolved
@@ -16,7 +16,6 @@
   }
 }
 
-<<<<<<< HEAD
 message MarketEvent {
   string orderId = 0;
   int64 base_amount = 1;
@@ -24,11 +23,6 @@
   Side side = 3;
 }
 
-
-
-service OrderBook {
-=======
 service OrderBookService {
->>>>>>> 947dbfa7
   rpc WatchMarket (WatchMarketRequest) returns (stream WatchMarketResponse);
 }