--- conflicted
+++ resolved
@@ -23,11 +23,6 @@
   string block_order_id = 0;
 }
 
-<<<<<<< HEAD
 service OrderService {
-  rpc CreateOrder (CreateOrderRequest) returns (CreateOrderResponse);
-=======
-service Order {
   rpc CreateBlockOrder (CreateBlockOrderRequest) returns (CreateBlockOrderResponse);
->>>>>>> 786ee363
 }