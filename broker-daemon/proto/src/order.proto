--- conflicted
+++ resolved
@@ -52,16 +52,6 @@
   int64 price = 3;
 }
 
-<<<<<<< HEAD
-message BlockOrder {
-  string block_order_id = 0;
-  string market = 1;
-  Side side = 2;
-  int64 amount = 3;
-  optional int64 price = 4;
-  optional TimeInForce time_in_force = 5;
-  BlockOrderStatus status = 6;
-=======
 enum FillStatus {
   CREATED = 0;
   FILLED = 1;
@@ -76,7 +66,16 @@
   FillStatus fill_status = 2;
   int64 amount = 3;
   int64 price = 4;
->>>>>>> 22828922
+}
+
+message BlockOrder {
+  string block_order_id = 0;
+  string market = 1;
+  Side side = 2;
+  int64 amount = 3;
+  optional int64 price = 4;
+  optional TimeInForce time_in_force = 5;
+  BlockOrderStatus status = 6;
 }
 
 message GetBlockOrderRequest {
@@ -115,9 +114,6 @@
 service OrderService {
   rpc CreateBlockOrder (CreateBlockOrderRequest) returns (CreateBlockOrderResponse);
   rpc GetBlockOrder (GetBlockOrderRequest) returns (GetBlockOrderResponse);
-<<<<<<< HEAD
+  rpc CancelBlockOrder (CancelBlockOrderRequest) returns (google.protobuf.Empty);
   rpc GetBlockOrders (GetBlockOrdersRequest) returns (GetBlockOrdersResponse);
-=======
-  rpc CancelBlockOrder (CancelBlockOrderRequest) returns (google.protobuf.Empty);
->>>>>>> 22828922
 }