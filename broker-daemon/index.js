--- conflicted
+++ resolved
@@ -11,7 +11,6 @@
 const { logger } = require('./utils')
 const CONFIG = require('./config')
 
-<<<<<<< HEAD
 /**
  * Default host and port for the BrokerRPCServer to listen on
  * @constant
@@ -62,19 +61,6 @@
     throw new Error(`Unknown engine type of ${engineConfig.type} for ${symbol}`)
   }
 }
-=======
-const {
-  RPC_ADDRESS,
-  DATA_DIR,
-  MARKETS,
-  INTERCHAIN_ROUTER_ADDRESS
-} = process.env
-
-const EXCHANGE_RPC_HOST = process.env.EXCHANGE_RPC_HOST || '0.0.0.0:28492'
-const LND_TLS_CERT = process.env.LND_TLS_CERT || '~/.lnd/tls.cert'
-const LND_MACAROON = process.env.LND_MACAROON || '~/.lnd/admin.macaroon'
-const LND_RPC_HOST = process.env.LND_HOST || '0.0.0.0:10009'
->>>>>>> 65cb2a31
 
 /**
  * @class BrokerDaemon is a collection of services to allow a user to run a broker on the Kinesis Network.
@@ -91,25 +77,12 @@
    * @param  {Object} engines                 Configuration for all the engines to instantiate
    * @return {BrokerDaemon}
    */
-<<<<<<< HEAD
   constructor (rpcAddress, interchainRouterAddress, relayerRpcHost, dataDir, marketNames, engines) {
     this.rpcAddress = rpcAddress || DEFAULT_RPC_ADDRESS
     this.dataDir = dataDir || DEFAULT_DATA_DIR
     this.marketNames = marketNames || []
     this.interchainRouterAddress = interchainRouterAddress || DEFAULT_INTERCHAIN_ROUTER_ADDRESS
     this.relayerRpcHost = relayerRpcHost || DEFAULT_RELAYER_HOST
-=======
-  constructor (rpcAddress, dataDir, markets, interchainRouterAddress) {
-    this.rpcAddress = rpcAddress || RPC_ADDRESS || '0.0.0.0:27492'
-    this.dataDir = dataDir || DATA_DIR || '~/.kinesis/data'
-    this.markets = markets || MARKETS || ''
-    this.marketNames = (markets || '').split(',').filter(m => m)
-    this.interchainRouterAddress = interchainRouterAddress || INTERCHAIN_ROUTER_ADDRESS || '0.0.0.0:40369'
-    this.exchangeRpcHost = EXCHANGE_RPC_HOST
-    this.lndTlsCert = LND_TLS_CERT
-    this.lndMacaroon = LND_MACAROON
-    this.lndRpcHost = LND_RPC_HOST
->>>>>>> 65cb2a31
 
     this.logger = logger
     this.store = sublevel(level(this.dataDir))
