const { promisify } = require('util')
const { getRecords } = require('../utils')
const StateMachine = require('javascript-state-machine')
const { Order } = require('../models')

/**
 * @class Finite State Machine for managing order lifecycle
 */
const OrderStateMachine = StateMachine.factory({
  /**
   * Definition of the transitions and states for the OrderStateMachine
   * @type {Array}
   */
  transitions: [
    /**
     * create transition: the first transtion, from 'none' (the default state) to 'created'
     * @type {Object}
     */
    { name: 'create', from: 'none', to: 'created' },
    /**
     * goto transition: go to the named state from any state, used for re-hydrating from disk
     * @type {Object}
     */
    { name: 'goto', from: '*', to: (s) => s }
  ],
  /**
   * Instantiate the data on the state machine
   * This function is effectively a constructor for the state machine
   * So we pass it all the objects we'll need later.
   *
   * @param  {sublevel} options.store         Sublevel partition for storing this order in
   * @param  {Object} options.logger
   * @param  {RelayerClient} options.relayer
   * @param  {Engine} options.engine
   * @return {Object}                         Data to attach to the state machine
   */
  data: function ({ store, logger, relayer, engine }) {
    return { store, logger, relayer, engine, order: {} }
  },
  methods: {
    onBeforeTransition: function (lifecycle) {
      this.logger.info(`BEFORE: ${lifecycle.transition}`)
    },
    onLeaveState: function (lifecycle) {
      this.logger.info(`LEAVE: ${lifecycle.from}`)
    },

    /**
     * Persist the state machine to disk on entering a new state
     * @param  {Object} lifecycle Lifecycle object passed by javascript-state-machine
     * @return {void}
     */
    onEnterState: async function (lifecycle) {
      this.logger.info(`ENTER: ${lifecycle.to}`)

      if (lifecycle.transition === 'goto') {
        this.logger.debug('Skipping database save since we are using a goto')
        return
      }

      if (lifecycle.to === 'none') {
        this.logger.debug('Skipping database save for the \'none\' state')
        return
      }

<<<<<<< HEAD
      const value = JSON.stringify({
        state: this.state,
        payload: this.payload
      })

      // somehow spit an error if this fails?
      await promisify(this.store.put)(this.id, value)
=======
      await this.store.put(this.order.key, Object.assign(this.order.valueObject, { __state: this.state }))
>>>>>>> 1e725560

      this.logger.debug('Saved state machine in store', { orderId: this.order.orderId })
    },
    onAfterTransition: function (lifecycle) {
      this.logger.info(`AFTER: ${lifecycle.transition}`)
    },
    onTransition: function (lifecycle) {
      this.logger.info(`DURING: ${lifecycle.transition} (from ${lifecycle.from} to ${lifecycle.to})`)
    },
    /**
     * Create the order on the relayer during transition.
     * This function gets called before the `create` transition (triggered by a call to `create`)
     * Actual creation is done in `onBeforeCreate` so that the transition can be cancelled if creation
     * on the Relayer fails.
     *
     * @param  {Object} lifecycle             Lifecycle object passed by javascript-state-machine
     * @param  {String} options.side          Side of the market being taken (i.e. BID or ASK)
     * @param  {String} options.baseSymbol    Base symbol (e.g. BTC)
     * @param  {String} options.counterSymbol Counter symbol (e.g. LTC)
     * @param  {String} options.baseAmount    Amount of base currency (in base units) to be traded
     * @param  {String} options.counterAmount Amount of counter currency (in base units) to be traded
     * @return {void}
     */
    onBeforeCreate: async function (lifecycle, { side, baseSymbol, counterSymbol, baseAmount, counterAmount }) {
      // TODO: move payTo translation somewhere else
      const payTo = `ln:${await this.engine.info.publicKey()}`
      const ownerId = 'TODO: create real owner ids'

      this.order = new Order({ baseSymbol, counterSymbol, side, baseAmount, counterAmount, payTo, ownerId })

      this.order.addCreatedParams(await this.relayer.createOrder(this.order.createParams))

      this.logger.info(`Created order ${this.order.orderId} on the relayer`)
    }
  }
})

/**
 * Instantiate and create an order
 * @param  {Object} initParams   Params to pass to the OrderStateMachine constructor (also to the `data` function)
 * @param  {Object} createParams Params to pass to the create method (also to the `onBeforeCreate` method)
 * @return {Promise<OrderStateMachine>}
 */
OrderStateMachine.create = async function (initParams, createParams) {
  const osm = new OrderStateMachine(initParams)
  await osm.create(createParams)

  return osm
}

<<<<<<< HEAD
OrderStateMachine.getAll = async function ({ store, ...initParams }) {
  return getRecords(store, (key, value) => this.fromStorage({ store, ...initParams }, { key, value }))
}

OrderStateMachine.fromStorage = function (initParams, { key, value }) {
=======
/**
 * Re-hydrate an OrderStateMachine from storage
 * @param  {Object} initParams    Params to pass to the OrderStateMachine constructor (also to the `data` function)
 * @param  {String} options.key   Stored key (i.e. the Order ID)
 * @param  {String} options.value Stringified JSON of the Order State Machine object
 * @return {OrderStateMachine}
 */
OrderStateMachine.fromStore = function (initParams, { key, value }) {
>>>>>>> 1e725560
  const parsedValue = JSON.parse(value)

  const orderStateMachine = new OrderStateMachine(initParams)

  orderStateMachine.order = Order.fromObject(key, parsedValue)

  orderStateMachine.goto(parsedValue.__state)

  return orderStateMachine
}

module.exports = OrderStateMachine<|MERGE_RESOLUTION|>--- conflicted
+++ resolved
@@ -63,17 +63,8 @@
         return
       }
 
-<<<<<<< HEAD
-      const value = JSON.stringify({
-        state: this.state,
-        payload: this.payload
-      })
-
       // somehow spit an error if this fails?
-      await promisify(this.store.put)(this.id, value)
-=======
-      await this.store.put(this.order.key, Object.assign(this.order.valueObject, { __state: this.state }))
->>>>>>> 1e725560
+      await promisify(this.store.put)(this.order.key, Object.assign(this.order.valueObject, { __state: this.state }))
 
       this.logger.debug('Saved state machine in store', { orderId: this.order.orderId })
     },
@@ -124,13 +115,10 @@
   return osm
 }
 
-<<<<<<< HEAD
 OrderStateMachine.getAll = async function ({ store, ...initParams }) {
   return getRecords(store, (key, value) => this.fromStorage({ store, ...initParams }, { key, value }))
 }
 
-OrderStateMachine.fromStorage = function (initParams, { key, value }) {
-=======
 /**
  * Re-hydrate an OrderStateMachine from storage
  * @param  {Object} initParams    Params to pass to the OrderStateMachine constructor (also to the `data` function)
@@ -139,7 +127,6 @@
  * @return {OrderStateMachine}
  */
 OrderStateMachine.fromStore = function (initParams, { key, value }) {
->>>>>>> 1e725560
   const parsedValue = JSON.parse(value)
 
   const orderStateMachine = new OrderStateMachine(initParams)
