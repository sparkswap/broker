const EventEmitter = require('events')
const { promisify } = require('util')
const safeid = require('generate-safe-id')
const { BlockOrder, Order } = require('../models')
const { OrderStateMachine, FillStateMachine } = require('../state-machines')
const { BlockOrderNotFoundError } = require('./errors')
<<<<<<< HEAD
const { Big } = require('../utils')
const CONFIG = require('../config')
=======
const { Big, getRecords } = require('../utils')
>>>>>>> 77a537d3

/**
 * @class Create and work Block Orders
 */
class BlockOrderWorker extends EventEmitter {
  /**
   * Create a new BlockOrderWorker instance
   * @param  {Map} options.orderbooks         Collection of all active Orderbooks
   * @param  {sublevel} options.store         Sublevel in which to store block orders and child orders
   * @param  {Object} options.logger
   * @param  {RelayerClient} options.relayer
   * @param  {Engine} options.engine
   * @return {BlockOrderWorker}
   */
  constructor ({ orderbooks, store, logger, relayer, engine }) {
    super()
    this.orderbooks = orderbooks
    this.store = store
    this.logger = logger
    this.relayer = relayer
    this.engine = engine

    this.on('BlockOrder:create', async (blockOrder) => {
      try {
        await this.workBlockOrder(blockOrder)
      } catch (err) {
        this.failBlockOrder(blockOrder.id, err)
      }
    })
  }

  /**
   * Create a new block order
   * @param  {String} options.marketName  Name of the market to creat the block order in (e.g. BTC/LTC)
   * @param  {String} options.side        Side of the market to take (e.g. BID or ASK)
   * @param  {String} options.amount      Amount of base currency (in base units) to transact
   * @param  {String} options.price       Price at which to transact
   * @param  {String} options.timeInForce Time restriction (e.g. GTC, FOK)
   * @return {String}                     ID for the created Block Order
   */
  async createBlockOrder ({ marketName, side, amount, price, timeInForce }) {
    const id = safeid()

    const orderbook = this.orderbooks.get(marketName)

    if (!orderbook) {
      throw new Error(`${marketName} is not being tracked as a market. Configure kbd to track ${marketName} using the MARKETS environment variable.`)
    }

    const blockOrder = new BlockOrder({ id, marketName, side, amount, price, timeInForce })

    await promisify(this.store.put)(blockOrder.key, blockOrder.value)

    this.logger.info(`Created and stored block order`, { blockOrderId: blockOrder.id })

    this.emit('BlockOrder:create', blockOrder)

    return id
  }

  /**
   * Get an existing block order
   * @param  {String} blockOrderId ID of the block order
   * @return {BlockOrder}
   */
  async getBlockOrder (blockOrderId) {
    this.logger.info('Getting block order', { id: blockOrderId })

    let value

    try {
      value = await promisify(this.store.get)(blockOrderId)
    } catch (e) {
      if (e.notFound) {
        throw new BlockOrderNotFoundError(blockOrderId, e)
      } else {
        throw e
      }
    }

    const blockOrder = BlockOrder.fromStorage(blockOrderId, value)

    const { relayer, engine, logger } = this
    const openOrders = await OrderStateMachine.getAll({ store: this.store.sublevel(blockOrder.id).sublevel('orders'), relayer, engine, logger })
    const fills = await FillStateMachine.getAll({ store: this.store.sublevel(blockOrder.id).sublevel('fills'), relayer, engine, logger })

    blockOrder.openOrders = openOrders
    blockOrder.fills = fills

    return blockOrder
  }

  /**
   * Cancel a block order in progress
   * @param  {String} blockOrderId Id of the block order to cancel
   * @return {BlockOrder}          Block order that was cancelled
   */
  async cancelBlockOrder (blockOrderId) {
    this.logger.info('Cancelling block order ', { id: blockOrderId })

    try {
      var value = await promisify(this.store.get)(blockOrderId)
    } catch (e) {
      if (e.notFound) {
        throw new BlockOrderNotFoundError(blockOrderId, e)
      } else {
        throw e
      }
    }

    const blockOrder = BlockOrder.fromStorage(blockOrderId, value)
    const orderStore = this.store.sublevel(blockOrder.id).sublevel('orders')

    const orders = await getRecords(orderStore, (key, value) => {
      const { order, state } = JSON.parse(value)
      return { order: Order.fromObject(key, order), state }
    })

    this.logger.info(`Found ${orders.length} orders associated with Block Order ${blockOrder.id}`)

    // filter for only orders we can cancel
    const { CREATED, PLACED } = OrderStateMachine.STATES
    const openOrders = orders.filter(({ state }) => state === CREATED || state === PLACED)

    this.logger.info(`Found ${openOrders.length} orders in a state to be cancelled for Block order ${blockOrder.id}`)

    try {
      await Promise.all(openOrders.map(({ order }) => this.relayer.makerService.cancelOrder({ orderId: order.orderId })))
    } catch (e) {
      return this.failBlockOrder(blockOrderId, e)
    }

    this.logger.info(`Cancelled ${orders.length} underlying orders for ${blockOrder.id}`)

    blockOrder.cancel()

    await promisify(this.store.put)(blockOrder.key, blockOrder.value)

    this.logger.info('Moved block order to cancelled state', { id: blockOrder.id })

    this.emit('BlockOrder:cancel', blockOrder)

    return blockOrder
  }

  /**
   * Get existing block orders
   * @param  {String} market to filter by
   * @return {Array<BlockOrder>}
   */
  async getBlockOrders (market) {
    this.logger.info(`Getting all block orders for market: ${market}`)
    const allRecords = await getRecords(this.store, BlockOrder.fromStorage.bind(BlockOrder))
    const recordsForMarket = allRecords.filter((record) => record.marketName === market)
    return recordsForMarket
  }

  /**
   * Move a block order to a failed state
   * @param  {String} blockOrderId ID of the block order to be failed
   * @param  {Error}  err          Error that caused the failure
   * @return {void}
   */
  async failBlockOrder (blockOrderId, err) {
    // TODO: expose the stack trace of err because it is hard to troubleshoot without it
    this.logger.error('Error encountered while working block', { id: blockOrderId, error: err.message })
    this.logger.info('Moving block order to failed state', { id: blockOrderId })

    // TODO: move status to its own sublevel so it can be updated atomically

    try {
      var value = await promisify(this.store.get)(blockOrderId)
    } catch (e) {
      // TODO: throw here? what's the protocol?
      if (e.notFound) {
        this.logger.error('Attempted to move a block order to a failed state that does not exist', { id: blockOrderId })
      } else {
        this.logger.error('Error while retrieving block order to move it to a failed state', { id: blockOrderId, error: e.message })
        throw e
      }
    }

    const blockOrder = BlockOrder.fromStorage(blockOrderId, value)

    blockOrder.fail()

    await promisify(this.store.put)(blockOrder.key, blockOrder.value)

    this.logger.info('Moved block order to failed state', { id: blockOrderId })

    this.emit('BlockOrder:fail', blockOrder)
  }

  /**
   * work a block order that gets created
   * @param  {BlockOrder} blockOrder Block Order to work
   * @return {void}
   */
  async workBlockOrder (blockOrder) {
    this.logger.info('Working block order', { blockOrderId: blockOrder.id })

    const orderbook = this.orderbooks.get(blockOrder.marketName)

    if (!orderbook) {
      throw new Error(`No orderbook is initialized for created order in the ${blockOrder.marketName} market.`)
    }

    if (!blockOrder.price) {
      // block orders without prices are Market orders and take the best available price
      await this.workMarketBlockOrder(blockOrder)
    } else {
      await this.workLimitBlockOrder(blockOrder)
    }
  }

  /**
   * Work market block order
   * @param  {BlockOrder} blockOrder BlockOrder without a limit price, i.e. a market order
   * @return {void}
   */
  async workMarketBlockOrder (blockOrder) {
    const orderbook = this.orderbooks.get(blockOrder.marketName)
    const targetDepth = Big(blockOrder.baseAmount)

    const { orders, depth } = await orderbook.getBestOrders({ side: blockOrder.inverseSide, depth: targetDepth.toString() })

    if (Big(depth).lt(targetDepth)) {
      throw new Error(`Insufficient depth in ${blockOrder.inverseSide} to fill ${targetDepth.toString()}`)
    }

    return this._fillOrders(blockOrder, orders, targetDepth.toString())
  }

  /**
   * Work limit block order
   * @todo make limit orders more sophisticated than just sending a single limit order to the relayer
   * @param  {BlockOrder} blockOrder BlockOrder with a limit price
   * @return {void}
   */
  async workLimitBlockOrder (blockOrder) {
    if (blockOrder.timeInForce !== BlockOrder.TIME_RESTRICTIONS.GTC) {
      throw new Error('Only Good-til-cancelled limit orders are currently supported.')
    }

    const orderbook = this.orderbooks.get(blockOrder.marketName)
    const targetDepth = Big(blockOrder.baseAmount)

    // fill as many orders at our price or better
    const { orders, depth: availableDepth } = await orderbook.getBestOrders({ side: blockOrder.inverseSide, depth: targetDepth.toString(), quantumPrice: blockOrder.quantumPrice })
    await this._fillOrders(blockOrder, orders, targetDepth.toString())

    if (targetDepth.gt(availableDepth)) {
      // place an order for the remaining depth that we could not fill
      this._placeOrder(blockOrder, targetDepth.minus(availableDepth).toString())
    }
  }

  /**
   * Place an order for a block order of a given amount
   * @param  {BlockOrder} blockOrder Block Order to place an order on behalf of
   * @param  {String} amount     Int64 amount, in base currency's base units to place the order for
   * @return {void}
   */
  async _placeOrder (blockOrder, baseAmount) {
    // order params
    const { baseSymbol, counterSymbol, side } = blockOrder

    const counterAmount = Big(baseAmount).times(blockOrder.quantumPrice).round(0).toString()

    // state machine params
    const { relayer, engine, logger } = this
    const store = this.store.sublevel(blockOrder.id).sublevel('orders')

    this.logger.info('Creating order for BlockOrder', { blockOrderId: blockOrder.id })

    const order = await OrderStateMachine.create(
      {
        relayer,
        engine,
        logger,
        store,
        onRejection: (err) => {
          this.failBlockOrder(blockOrder.id, err)
        }
      },
      { side, baseSymbol, counterSymbol, baseAmount, counterAmount }
    )

    this.logger.info('Created order for BlockOrder', { blockOrderId: blockOrder.id, orderId: order.orderId })
  }

  /**
   * Fill given orders for a given block order up to a target depth
   * @param  {BlockOrder}              blockOrder  BlockOrder that the orders are being filled on behalf of
   * @param  {Array<MarketEventOrder>} orders      Orders to be filled
   * @param  {String}                  targetDepth Int64 string of the maximum depth to fill
   * @return {Promise<Array<FillStateMachine>>}    Promise that resolves the array of Fill State Machines for these fills
   */
  async _fillOrders (blockOrder, orders, targetDepth) {
    this.logger.info(`Filling ${orders.length} orders for ${blockOrder.id} up to depth of ${targetDepth}`)

    targetDepth = Big(targetDepth)
    let currentDepth = Big('0')

    // state machine params
    const { relayer, engine, logger } = this
    const store = this.store.sublevel(blockOrder.id).sublevel('fills')

    const promisedFills = orders.map((order, index) => {
      const depthRemaining = targetDepth.minus(currentDepth)

      // if we have already reached our target depth, create no further fills
      if (depthRemaining.lte(0)) {
        return
      }

      // Take the smaller of the remaining desired depth or the base amount of the order
      const fillAmount = depthRemaining.gt(order.baseAmount) ? order.baseAmount : depthRemaining.toString()

      // track our current depth so we know what to fill on the next order
      currentDepth = currentDepth.plus(fillAmount)

      return FillStateMachine.create(
        {
          relayer,
          engine,
          logger,
          store,
          onRejection: (err) => {
            // TODO: continue working the order after individual fills fail
            this.failBlockOrder(blockOrder.id, err)
          }
        },
        order,
        { fillAmount }
      )
    })

    // filter out null values, they are orders we decided not to fill
    return Promise.all(promisedFills.filter(promise => promise))
  }
}

module.exports = BlockOrderWorker<|MERGE_RESOLUTION|>--- conflicted
+++ resolved
@@ -4,12 +4,8 @@
 const { BlockOrder, Order } = require('../models')
 const { OrderStateMachine, FillStateMachine } = require('../state-machines')
 const { BlockOrderNotFoundError } = require('./errors')
-<<<<<<< HEAD
-const { Big } = require('../utils')
+const { Big, getRecords } = require('../utils')
 const CONFIG = require('../config')
-=======
-const { Big, getRecords } = require('../utils')
->>>>>>> 77a537d3
 
 /**
  * @class Create and work Block Orders
