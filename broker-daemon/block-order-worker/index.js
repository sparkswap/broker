const EventEmitter = require('events')
const { promisify } = require('util')
const safeid = require('generate-safe-id')
const { BlockOrder } = require('../models')
const { OrderStateMachine, FillStateMachine } = require('../state-machines')
const { BlockOrderNotFoundError } = require('./errors')
<<<<<<< HEAD
const { getRecords } = require('../utils')
=======
const { Big } = require('../utils')
>>>>>>> 22828922

/**
 * @class Create and work Block Orders
 */
class BlockOrderWorker extends EventEmitter {
  /**
   * Create a new BlockOrderWorker instance
   * @param  {Map} options.orderbooks         Collection of all active Orderbooks
   * @param  {sublevel} options.store         Sublevel in which to store block orders and child orders
   * @param  {Object} options.logger
   * @param  {RelayerClient} options.relayer
   * @param  {Engine} options.engine
   * @return {BlockOrderWorker}
   */
  constructor ({ orderbooks, store, logger, relayer, engine }) {
    super()
    this.orderbooks = orderbooks
    this.store = store
    this.logger = logger
    this.relayer = relayer
    this.engine = engine

    this.on('BlockOrder:create', async (blockOrder) => {
      try {
        await this.workBlockOrder(blockOrder)
      } catch (err) {
        this.failBlockOrder(blockOrder.id, err)
      }
    })
  }

  /**
   * Create a new block order
   * @param  {String} options.marketName  Name of the market to creat the block order in (e.g. BTC/LTC)
   * @param  {String} options.side        Side of the market to take (e.g. BID or ASK)
   * @param  {String} options.amount      Amount of base currency (in base units) to transact
   * @param  {String} options.price       Price at which to transact
   * @param  {String} options.timeInForce Time restriction (e.g. GTC, FOK)
   * @return {String}                     ID for the created Block Order
   */
  async createBlockOrder ({ marketName, side, amount, price, timeInForce }) {
    const id = safeid()

    const orderbook = this.orderbooks.get(marketName)

    if (!orderbook) {
      throw new Error(`${marketName} is not being tracked as a market. Configure kbd to track ${marketName} using the MARKETS environment variable.`)
    }

    const blockOrder = new BlockOrder({ id, marketName, side, amount, price, timeInForce })

    await promisify(this.store.put)(blockOrder.key, blockOrder.value)

    this.logger.info(`Created and stored block order`, { blockOrderId: blockOrder.id })

    this.emit('BlockOrder:create', blockOrder)

    return id
  }

  /**
   * Get an existing block order
   * @param  {String} blockOrderId ID of the block order
   * @return {BlockOrder}
   */
  async getBlockOrder (blockOrderId) {
    this.logger.info('Getting block order', { id: blockOrderId })

    let value

    try {
      value = await promisify(this.store.get)(blockOrderId)
    } catch (e) {
      if (e.notFound) {
        throw new BlockOrderNotFoundError(blockOrderId, e)
      } else {
        throw e
      }
    }

    const blockOrder = BlockOrder.fromStorage(blockOrderId, value)

    const { relayer, engine, logger } = this
    const openOrders = await OrderStateMachine.getAll({ store: this.store.sublevel(blockOrder.id).sublevel('orders'), relayer, engine, logger })
    const fills = await FillStateMachine.getAll({ store: this.store.sublevel(blockOrder.id).sublevel('fills'), relayer, engine, logger })

    blockOrder.openOrders = openOrders
    blockOrder.fills = fills

    return blockOrder
  }

  async cancelBlockOrder (blockOrderId) {
    this.logger.info('Cancelling block order', { id: blockOrderId })

    let value

    try {
      value = await promisify(this.store.get)(blockOrderId)
    } catch (e) {
      if (e.notFound) {
        throw new BlockOrderNotFoundError(blockOrderId, e)
      } else {
        throw e
      }
    }

    const blockOrder = BlockOrder.fromStorage(blockOrderId, value)

    this.logger.info('Retrieved block order for cancellation', { id: blockOrder.id })

    // BIG QUESTION: should we make sure we have a single instance of each state machine?
    // is there danger in instantiating multiple
    throw new Error('Cancelling block orders is not yet implemented')
  }

  /**
   * Get existing block orders
   * @param  {String} market to filter by
   * @return {Array<BlockOrder>}
   */
  async getBlockOrders (market) {
    this.logger.info('Getting all block orders')
    console.log(BlockOrder)
    const allRecords = await getRecords(this.store, BlockOrder.fromStorage.bind(BlockOrder))
    const recordsForMarket = allRecords.filter((record) => record.marketName === market)
    return recordsForMarket
  }

  /**
   * Move a block order to a failed state
   * @param  {String} blockOrderId ID of the block order to be failed
   * @param  {Error}  err          Error that caused the failure
   * @return {void}
   */
  async failBlockOrder (blockOrderId, err) {
    // TODO: expose the stack trace of err because it is hard to troubleshoot without it
    this.logger.error('Error encountered while working block', { id: blockOrderId, error: err.message })
    this.logger.info('Moving block order to failed state', { id: blockOrderId })

    // TODO: move status to its own sublevel so it can be updated atomically

    try {
      var value = await promisify(this.store.get)(blockOrderId)
    } catch (e) {
      // TODO: throw here? what's the protocol?
      if (e.notFound) {
        this.logger.error('Attempted to move a block order to a failed state that does not exist', { id: blockOrderId })
      } else {
        this.logger.error('Error while retrieving block order to move it to a failed state', { id: blockOrderId, error: e.message })
        throw e
      }
    }

    const blockOrder = BlockOrder.fromStorage(blockOrderId, value)

    blockOrder.fail()

    await promisify(this.store.put)(blockOrder.key, blockOrder.value)

    this.logger.info('Moved block order to failed state', { id: blockOrderId })

    this.emit('BlockOrder:fail', blockOrder)
  }

  /**
   * work a block order that gets created
   * @param  {BlockOrder} blockOrder Block Order to work
   * @return {void}
   */
  async workBlockOrder (blockOrder) {
    this.logger.info('Working block order', { blockOrderId: blockOrder.id })

    const orderbook = this.orderbooks.get(blockOrder.marketName)

    if (!orderbook) {
      throw new Error(`No orderbook is initialized for created order in the ${blockOrder.marketName} market.`)
    }

    if (!blockOrder.price) {
      // block orders without prices are Market orders and take the best available price
      await this.workMarketBlockOrder(blockOrder)
    } else {
      await this.workLimitBlockOrder(blockOrder)
    }
  }

  /**
   * Work market block order
   * @param  {BlockOrder} blockOrder BlockOrder without a limit price, i.e. a market order
   * @return {void}
   */
  async workMarketBlockOrder (blockOrder) {
    const orderbook = this.orderbooks.get(blockOrder.marketName)
    const targetDepth = Big(blockOrder.amount)

    const { orders, depth } = await orderbook.getBestOrders({ side: blockOrder.inverseSide, depth: targetDepth.toString() })

    if (Big(depth).lt(targetDepth)) {
      throw new Error(`Insufficient depth in ${blockOrder.inverseSide} to fill ${targetDepth.toString()}`)
    }

    return this._fillOrders(blockOrder, orders, targetDepth.toString())
  }

  /**
   * Work limit block order
   * @todo make limit orders more sophisticated than just sending a single limit order to the relayer
   * @param  {BlockOrder} blockOrder BlockOrder with a limit price
   * @return {void}
   */
  async workLimitBlockOrder (blockOrder) {
    if (blockOrder.timeInForce !== BlockOrder.TIME_RESTRICTIONS.GTC) {
      throw new Error('Only Good-til-cancelled limit orders are currently supported.')
    }

    const orderbook = this.orderbooks.get(blockOrder.marketName)
    const targetDepth = Big(blockOrder.amount)

    // fill as many orders at our price or better
    const { orders, depth: availableDepth } = await orderbook.getBestOrders({ side: blockOrder.inverseSide, depth: targetDepth.toString(), price: blockOrder.price.toString() })
    await this._fillOrders(blockOrder, orders, targetDepth.toString())

    if (targetDepth.gt(availableDepth)) {
      // place an order for the remaining depth that we could not fill
      this._placeOrder(blockOrder, targetDepth.minus(availableDepth).toString())
    }
  }

  /**
   * Place an order for a block order of a given amount
   * @param  {BlockOrder} blockOrder Block Order to place an order on behalf of
   * @param  {String} amount     Int64 amount, in base currency's base units to place the order for
   * @return {void}
   */
  async _placeOrder (blockOrder, amount) {
    // order params
    const { baseSymbol, counterSymbol, side } = blockOrder
    const baseAmount = amount.toString()
    const counterAmount = Big(amount).times(blockOrder.price).round(0).toString()

    // state machine params
    const { relayer, engine, logger } = this
    const store = this.store.sublevel(blockOrder.id).sublevel('orders')

    this.logger.info('Creating order for BlockOrder', { blockOrderId: blockOrder.id })

    const order = await OrderStateMachine.create(
      {
        relayer,
        engine,
        logger,
        store,
        onRejection: (err) => {
          this.failBlockOrder(blockOrder.id, err)
        }
      },
      { side, baseSymbol, counterSymbol, baseAmount, counterAmount }
    )

    this.logger.info('Created order for BlockOrder', { blockOrderId: blockOrder.id, orderId: order.orderId })
  }

  /**
   * Fill given orders for a given block order up to a target depth
   * @param  {BlockOrder}              blockOrder  BlockOrder that the orders are being filled on behalf of
   * @param  {Array<MarketEventOrder>} orders      Orders to be filled
   * @param  {String}                  targetDepth Int64 string of the maximum depth to fill
   * @return {Promise<Array<FillStateMachine>>}    Promise that resolves the array of Fill State Machines for these fills
   */
  async _fillOrders (blockOrder, orders, targetDepth) {
    this.logger.info(`Filling ${orders.length} orders for ${blockOrder.id} up to depth of ${targetDepth}`)

    targetDepth = Big(targetDepth)
    let currentDepth = Big('0')

    // state machine params
    const { relayer, engine, logger } = this
    const store = this.store.sublevel(blockOrder.id).sublevel('fills')

    const promisedFills = orders.map((order, index) => {
      const depthRemaining = targetDepth.minus(currentDepth)

      // if we have already reached our target depth, create no further fills
      if (depthRemaining.lte(0)) {
        return
      }

      // Take the smaller of the remaining desired depth or the base amount of the order
      const fillAmount = depthRemaining.gt(order.baseAmount) ? order.baseAmount : depthRemaining.toString()

      // track our current depth so we know what to fill on the next order
      currentDepth = currentDepth.plus(fillAmount)

      return FillStateMachine.create(
        {
          relayer,
          engine,
          logger,
          store,
          onRejection: (err) => {
            // TODO: continue working the order after individual fills fail
            this.failBlockOrder(blockOrder.id, err)
          }
        },
        order,
        { fillAmount }
      )
    })

    // filter out null values, they are orders we decided not to fill
    return Promise.all(promisedFills.filter(promise => promise))
  }
}

module.exports = BlockOrderWorker<|MERGE_RESOLUTION|>--- conflicted
+++ resolved
@@ -4,11 +4,8 @@
 const { BlockOrder } = require('../models')
 const { OrderStateMachine, FillStateMachine } = require('../state-machines')
 const { BlockOrderNotFoundError } = require('./errors')
-<<<<<<< HEAD
+const { Big } = require('../utils')
 const { getRecords } = require('../utils')
-=======
-const { Big } = require('../utils')
->>>>>>> 22828922
 
 /**
  * @class Create and work Block Orders
