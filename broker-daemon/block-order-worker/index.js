const EventEmitter = require('events')
const { promisify } = require('util')

const { BlockOrder, Order } = require('../models')
const { OrderStateMachine, FillStateMachine } = require('../state-machines')
const {
  Big,
  getRecords,
  SublevelIndex,
  generateId
} = require('../utils')

/**
 * @class Create and work Block Orders
 */
class BlockOrderWorker extends EventEmitter {
  /**
   * Create a new BlockOrderWorker instance
   *
   * @param  {Map<String, Orderbook>} options.orderbooks Collection of all active Orderbooks
   * @param  {sublevel}               options.store      Sublevel in which to store block orders and child orders
   * @param  {Object}                 options.logger
   * @param  {RelayerClient}          options.relayer
   * @param  {Map<String, Engine>}    options.engines    Collection of all available engines
   * @return {BlockOrderWorker}
   */
  constructor ({ orderbooks, store, logger, relayer, engines }) {
    super()

    this.orderbooks = orderbooks
    this.store = store
    this.ordersStore = store.sublevel('orders')
    this.fillsStore = store.sublevel('fills')
    this.logger = logger
    this.relayer = relayer
    this.engines = engines

    const filterOrdersWithHash = (key, value) => !!Order.fromStorage(key, value).swapHash
    const getHashFromOrder = (key, value) => Order.fromStorage(key, value).swapHash

    const filterOrdersWithOrderId = (key, value) => !!Order.fromStorage(key, value).orderId
    const getOrderIdFromOrder = (key, value) => Order.fromStorage(key, value).orderId

    // create an index for the ordersStore so that orders can be retrieved by their swapHash
    this.ordersByHash = new SublevelIndex(
      this.ordersStore,
      'ordersByHash',
      // index by swap hash
      getHashFromOrder,
      // only index orders that have a swap hash defined
      filterOrdersWithHash
    )

    // create an index for the ordersStore so that orders can be retrieved by their orderId
    this.ordersByOrderId = new SublevelIndex(
      this.ordersStore,
      'ordersByOrderId',
      // index by orderId
      getOrderIdFromOrder,
      // only index orders that have an orderId defined
      filterOrdersWithOrderId
    )
  }

  /**
   * Initialize the BlockOrderWorker by clearing and rebuilding the ordersByHash index
   * @return {Promise}
   */
  async initialize () {
    await this.ordersByHash.ensureIndex()
    await this.ordersByOrderId.ensureIndex()
  }

  /**
   * Creates a new block order and registers events for all orders under a block order
   *
   * @param {Object} options
   * @param  {String} options.marketName  Name of the market to creat the block order in (e.g. BTC/LTC)
   * @param  {String} options.side        Side of the market to take (e.g. BID or ASK)
   * @param  {String} options.amount      Amount of base currency (in base units) to transact
   * @param  {String} options.price       Price at which to transact
   * @param  {String} options.timeInForce Time restriction (e.g. GTC, FOK)
   * @return {String}                     ID for the created Block Order
   */
  async createBlockOrder ({ marketName, side, amount, price, timeInForce }) {
    const id = generateId()

    const orderbook = this.orderbooks.get(marketName)

    if (!orderbook) {
      throw new Error(`${marketName} is not being tracked as a market. Configure sparkswapd to track ${marketName} using the MARKETS environment variable.`)
    }

    if (!this.engines.has(orderbook.baseSymbol)) {
      throw new Error(`No engine available for ${orderbook.baseSymbol}.`)
    }

    if (!this.engines.has(orderbook.counterSymbol)) {
      throw new Error(`No engine available for ${orderbook.counterSymbol}.`)
    }

    const blockOrders = await this.getBlockOrders(marketName)

    const blockOrdersForSide = blockOrders.filter(blockOrder => blockOrder.side === side)
    let activeOutboundAmount = Big(0)
    let activeInboundAmount = Big(0)
    for (let blockOrder of blockOrdersForSide) {
      await blockOrder.populateOrders(this.ordersStore)
      await blockOrder.populateFills(this.fillsStore)
      activeOutboundAmount = activeOutboundAmount.plus(blockOrder.activeOutboundAmount)
      activeInboundAmount = activeInboundAmount.plus(blockOrder.activeInboundAmount)
    }

    const blockOrder = new BlockOrder({ id, marketName, side, amount, price, timeInForce })
    const outboundEngine = this.engines.get(blockOrder.outboundSymbol)
    const inboundEngine = this.engines.get(blockOrder.inboundSymbol)
    const [{address: outboundAddress}, {address: inboundAddress}] = await Promise.all([
      this.relayer.paymentChannelNetworkService.getAddress({symbol: blockOrder.outboundSymbol}),
      this.relayer.paymentChannelNetworkService.getAddress({symbol: blockOrder.inboundSymbol})
    ])

    const outboundBalanceIsSufficient = await outboundEngine.isBalanceSufficient(outboundAddress, Big(blockOrder.outboundAmount).plus(activeOutboundAmount))

    // If the user tries to place an order for more than they hold in the counter engine channel, throw an error
    if (!outboundBalanceIsSufficient) {
      throw new Error(`Insufficient funds in outbound ${blockOrder.counterSymbol} channel to create order`)
    }

    const inboundBalanceIsSufficient = await inboundEngine.isBalanceSufficient(inboundAddress, Big(blockOrder.inboundAmount).plus(activeInboundAmount), {outbound: false})
    // If the user tries to place an order and the relayer does not have the funds to complete in the base channel, throw an error

    if (!inboundBalanceIsSufficient) {
      throw new Error(`Insufficient funds in inbound ${blockOrder.baseSymbol} channel to create order`)
    }

    await promisify(this.store.put)(blockOrder.key, blockOrder.value)

    this.logger.info(`Created and stored block order`, { blockOrderId: blockOrder.id })

    // Start working the block order asynchronously to prevent blocking the creation
    // of 'other' block orders
    this.workBlockOrder(blockOrder, Big(blockOrder.baseAmount)).catch(err => {
      this.failBlockOrder(blockOrder.id, err)
    })

    return id
  }

  /**
   * Get an existing block order
   * @param  {String} blockOrderId ID of the block order
   * @return {BlockOrder}
   */
  async getBlockOrder (blockOrderId) {
    this.logger.info('Getting block order', { id: blockOrderId })

    const blockOrder = await BlockOrder.fromStore(this.store, blockOrderId)

<<<<<<< HEAD
    await blockOrder.populateOrders(this.ordersStore)
    await blockOrder.populateFills(this.fillsStore)

=======
    await Promise.all([
      blockOrder.populateOrders(this.ordersStore),
      blockOrder.populateFills(this.fillsStore)
    ])
>>>>>>> 4b23a15d
    return blockOrder
  }

  /**
   * Cancel a block order in progress
   * @param  {String} blockOrderId Id of the block order to cancel
   * @return {BlockOrder}          Block order that was cancelled
   */
  async cancelBlockOrder (blockOrderId) {
    this.logger.info('Cancelling block order ', { id: blockOrderId })

    const blockOrder = await BlockOrder.fromStore(this.store, blockOrderId)
    await blockOrder.populateOrders(this.ordersStore)

    const orders = blockOrder.orders
    this.logger.info(`Found ${orders.length} orders associated with Block Order ${blockOrder.id}`)

    // filter for only orders we can cancel
    const { CREATED, PLACED } = OrderStateMachine.STATES
    const openOrders = orders.filter(({ state }) => state === CREATED || state === PLACED)

    this.logger.info(`Found ${openOrders.length} orders in a state to be cancelled for Block order ${blockOrder.id}`)

    try {
      await Promise.all(openOrders.map(({ order }) => {
        const orderId = order.orderId
        const authorization = this.relayer.identity.authorize(orderId)
        this.logger.debug(`Generated authorization for ${orderId}`, authorization)
        return this.relayer.makerService.cancelOrder({ orderId, authorization })
      }))
    } catch (e) {
      this.logger.error('Failed to cancel all orders for block order: ', { blockOrderId })
      this.failBlockOrder(blockOrderId, e)
      throw e
    }

    this.logger.info(`Cancelled ${openOrders.length} underlying orders for ${blockOrder.id}`)

    blockOrder.cancel()

    await promisify(this.store.put)(blockOrder.key, blockOrder.value)

    this.logger.info('Moved block order to cancelled state', { id: blockOrder.id })

    return blockOrder
  }

  /**
   * Get existing block orders
   * @param  {String} market to filter by
   * @return {Array<BlockOrder>}
   */
  async getBlockOrders (market) {
    this.logger.info(`Getting all block orders for market: ${market}`)
    const allRecords = await getRecords(this.store, BlockOrder.fromStorage.bind(BlockOrder))
    const recordsForMarket = allRecords.filter((record) => record.marketName === market)
    return recordsForMarket
  }

  /**
   * Move a block order to a failed state
   * @param  {String} blockOrderId ID of the block order to be failed
   * @param  {Error}  err          Error that caused the failure
   * @return {void}
   */
  async failBlockOrder (blockOrderId, err) {
    this.logger.error('Error encountered while working block', { id: blockOrderId, error: err.stack })
    this.logger.info('Moving block order to failed state', { id: blockOrderId })

    // TODO: move status to its own sublevel so it can be updated atomically
    const blockOrder = await BlockOrder.fromStore(this.store, blockOrderId)

    // TODO: fail the remaining orders that are tied to this block order in the ordersStore?
    blockOrder.fail()

    await promisify(this.store.put)(blockOrder.key, blockOrder.value)

    this.logger.info('Moved block order to failed state', { id: blockOrderId })
  }

  /**
   * work a block order that gets created
   * @param  {BlockOrder} blockOrder  Block Order to work
   * @param  {Big}        targetDepth Depth, in base currency, to reach with this work
   * @return {void}
   */
  async workBlockOrder (blockOrder, targetDepth) {
    this.logger.info('Working block order', { blockOrderId: blockOrder.id })

    const orderbook = this.orderbooks.get(blockOrder.marketName)

    if (!orderbook) {
      throw new Error(`No orderbook is initialized for created order in the ${blockOrder.marketName} market.`)
    }

    if (!blockOrder.price) {
      // block orders without prices are Market orders and take the best available price
      await this.workMarketBlockOrder(blockOrder, targetDepth)
    } else {
      await this.workLimitBlockOrder(blockOrder, targetDepth)
    }
  }

  /**
   * Work market block order
   * @param  {BlockOrder} blockOrder  BlockOrder without a limit price, i.e. a market order
   * @param  {Big}        targetDepth Depth, in base currency, to reach with this work
   * @return {void}
   */
  async workMarketBlockOrder (blockOrder, targetDepth) {
    const orderbook = this.orderbooks.get(blockOrder.marketName)

    const { orders, depth } = await orderbook.getBestOrders({ side: blockOrder.inverseSide, depth: targetDepth.toString() })

    if (Big(depth).lt(targetDepth)) {
      this.logger.error(`Insufficient depth in ${blockOrder.inverseSide} to fill ${targetDepth.toString()}`, { depth, targetDepth })
      throw new Error(`Insufficient depth in ${blockOrder.inverseSide} to fill ${targetDepth.toString()}`)
    }

    return this._fillOrders(blockOrder, orders, targetDepth.toString())
  }

  /**
   * Work limit block order
   * @todo make limit orders more sophisticated than just sending a single limit order to the relayer
   * @param  {BlockOrder} blockOrder  BlockOrder with a limit price
   * @param  {Big}        targetDepth Depth, in base currency, to reach with this work
   * @return {void}
   */
  async workLimitBlockOrder (blockOrder, targetDepth) {
    if (blockOrder.timeInForce !== BlockOrder.TIME_RESTRICTIONS.GTC) {
      throw new Error('Only Good-til-cancelled limit orders are currently supported.')
    }

    const orderbook = this.orderbooks.get(blockOrder.marketName)

    // fill as many orders at our price or better
    const { orders, depth: availableDepth } = await orderbook.getBestOrders({ side: blockOrder.inverseSide, depth: targetDepth.toString(), quantumPrice: blockOrder.quantumPrice })
    await this._fillOrders(blockOrder, orders, targetDepth.toString())

    if (targetDepth.gt(availableDepth)) {
      // place an order for the remaining depth that we could not fill
      this._placeOrder(blockOrder, targetDepth.minus(availableDepth).toString())
    }
  }

  /**
   * Move a block order to a completed state if all orders have been completed
   * @todo What should we do if this method fails, but the order itself is completed?
   * @param {String} blockOrderId
   */
  async checkBlockOrderCompletion (blockOrderId) {
    this.logger.info('Attempting to put block order in a completed state', { id: blockOrderId })

    const blockOrder = await this.getBlockOrder(blockOrderId)
<<<<<<< HEAD
    const totalFilled = blockOrder.amountCommitted
=======

    // check the fillAmount on each collection of state machines from the block order
    // and make sure that either is equal to how much we are trying to fill.
    let totalFilled = Big(0)
    totalFilled = blockOrder.fills.reduce((acc, fsm) => acc.plus(fsm.fill.fillAmount), totalFilled)
    totalFilled = blockOrder.orders.reduce((acc, osm) => {
      // If the order has not been filled yet, then the `fillAmount` will be undefined
      // so we instead default to 0
      return acc.plus(osm.order.fillAmount || 0)
    }, totalFilled)

>>>>>>> 4b23a15d
    this.logger.debug('Current total filled amount: ', { totalFilled, blockOrderAmount: blockOrder.baseAmount })

    const stillBeingFilled = totalFilled.lt(blockOrder.baseAmount)

    // An order is only completed if all orders underneath the blockorder are out of
    // an `ACTIVE` state and it is entirely filled, however we only check if the order is
    // filled here.
    // TODO: check to make sure that blockorder is not in a weird state before completing
    if (!stillBeingFilled) {
      blockOrder.complete()
      await promisify(this.store.put)(blockOrder.key, blockOrder.value)
      this.logger.info('Moved block order to completed state', { blockOrderId })
    } else {
      this.logger.debug('Block order is not ready to be completed', { blockOrderId })
    }
  }

  /**
   * Applies listeners to a created OrderStateMachine
   * @private
   * @param  {OrderStateMachine} osm        State machine to apply listeners to
   * @param  {BlockOrder} blockOrder Block Order associated with the state machine
   * @return {OrderStateMachine}
   */
  applyOsmListeners (osm, blockOrder) {
    // Try to complete the entire block order once an underlying order completes
    osm.once('complete', async () => {
      try {
        await this.checkBlockOrderCompletion(blockOrder.id)
      } catch (e) {
        this.logger.error(`BlockOrder failed to be completed from order`, { id: blockOrder.id, error: e.stack })
      }
      osm.removeAllListeners()
    })

    // if the fill for this order isn't for the entire order, re-place the remainder
    osm.once('before:execute', async () => {
      this.logger.debug(`Order ${osm.order.orderId} has been filled, re-placing the remainder`)
      try {
        const remainingBaseAmount = Big(osm.order.baseAmount).minus(osm.order.fillAmount)
        // if there is no remaining base amount (i.e. the entire order was filled)
        // take no action as the block order completion is handled in the `on('complete')` listener
        if (remainingBaseAmount.gt(0)) {
          this.logger.debug(`Re-placing an order for ${remainingBaseAmount.toString()} for Block Order ${blockOrder.id}`)
          await this.workBlockOrder(blockOrder, remainingBaseAmount)
        }
      } catch (e) {
        this.failBlockOrder(blockOrder.id, e)
      }
    })

    // reject the entire block order if an underlying order fails
    osm.once('reject', async () => {
      try {
        await this.failBlockOrder(blockOrder.id, osm.order.error)
      } catch (e) {
        this.logger.error(`BlockOrder failed on setting a failed status from order`, { id: blockOrder.id, error: e.stack })
      }
      osm.removeAllListeners()
    })

    return osm
  }

  /**
   * Place an order for a block order of a given amount
   * @param  {BlockOrder} blockOrder Block Order to place an order on behalf of
   * @param  {String} amount     Int64 amount, in base currency's base units to place the order for
   * @return {void}
   */
  async _placeOrder (blockOrder, baseAmount) {
    // order params
    const { baseSymbol, counterSymbol, side, quantumPrice } = blockOrder
    const counterAmount = Big(baseAmount).times(quantumPrice).round(0).toString()

    // state machine params
    const { relayer, engines, logger } = this
    const store = this.ordersStore

    if (!engines.has(baseSymbol)) {
      throw new Error(`No engine available for ${baseSymbol}`)
    }

    if (!engines.has(counterSymbol)) {
      throw new Error(`No engine available for ${counterSymbol}`)
    }

    this.logger.info('Creating order for BlockOrder', { blockOrderId: blockOrder.id })

    const osm = await OrderStateMachine.create(
      {
        relayer,
        engines,
        logger,
        store
      },
      blockOrder.id,
      { side, baseSymbol, counterSymbol, baseAmount, counterAmount }
    )

    this.applyOsmListeners(osm, blockOrder)

    this.logger.info('Created order for BlockOrder', { blockOrderId: blockOrder.id, orderId: osm.order.orderId })
  }

  /**
   * Fill given orders for a given block order up to a target depth
   * @param  {BlockOrder}              blockOrder  BlockOrder that the orders are being filled on behalf of
   * @param  {Array<MarketEventOrder>} orders      Orders to be filled
   * @param  {String}                  targetDepth Int64 string of the maximum depth to fill
   * @return {Promise<Array<FillStateMachine>>}    Promise that resolves the array of Fill State Machines for these fills
   */
  async _fillOrders (blockOrder, orders, targetDepth) {
    this.logger.info(`Filling ${orders.length} orders for ${blockOrder.id} up to depth of ${targetDepth}`)

    targetDepth = Big(targetDepth)
    let currentDepth = Big('0')

    // state machine params
    const { relayer, engines, logger } = this
    const store = this.fillsStore

    const { baseSymbol, counterSymbol } = blockOrder
    if (!engines.has(baseSymbol)) {
      throw new Error(`No engine available for ${baseSymbol}`)
    }

    if (!engines.has(counterSymbol)) {
      throw new Error(`No engine available for ${counterSymbol}`)
    }

    // These are the orders from the orders store where the orders being passed are actually market event orders
    const ordersFromStore = await Promise.all(orders.map((order) => {
      const range = {
        gte: order.orderId,
        lte: order.orderId
      }
      return getRecords(this.ordersByOrderId, Order.fromStorage.bind(Order), this.ordersByOrderId.range(range))
    }))

    const ownOrderIds = ordersFromStore.filter(matchedOrders => matchedOrders && matchedOrders.length > 0).map(([order]) => order.orderId)

    const promisedFills = orders.map((order) => {
      const depthRemaining = targetDepth.minus(currentDepth)

      // if we have already reached our target depth, create no further fills
      if (depthRemaining.lte(0)) {
        return
      }

      if (ownOrderIds.includes(order.orderId)) {
        throw new Error(`Cannot fill own order ${order.orderId}`)
      }

      // Take the smaller of the remaining desired depth or the base amount of the order
      const fillAmount = depthRemaining.gt(order.baseAmount) ? order.baseAmount : depthRemaining.toString()

      // track our current depth so we know what to fill on the next order
      currentDepth = currentDepth.plus(fillAmount)

      const fsm = FillStateMachine.create(
        {
          relayer,
          engines,
          logger,
          store
        },
        blockOrder.id,
        order,
        { fillAmount }
      ).then((fsm) => {
        this.applyFsmListeners(fsm, blockOrder)
      })

      return fsm
    })
    // filter out null values, they are orders we decided not to fill
    return Promise.all(promisedFills.filter(promise => promise))
  }

  /**
   * Applies listeners to the fill state machine
   * @param  {Object<FillStateMachine>}   fill state machine to apply the listeners to
   * @param  {Object<BlockOrder>}         blockOrder  BlockOrder that the orders are being filled on behalf of
   * @return {Void}
   */
  applyFsmListeners (fsm, blockOrder) {
    // We are hooking into the execute lifecycle event of a fill state machine to trigger
    // the completion of a blockorder
    fsm.once('execute', () => {
      this.checkBlockOrderCompletion(blockOrder.id)
        .catch(e => {
          this.logger.error(`BlockOrder failed to be completed from fill`, { id: blockOrder.id, error: e.stack })
        })
        .then(() => fsm.removeAllListeners())
    })

    // We are hooking into the reject lifecycle event of a fill state machine to trigger
    // the failure of a blockorder
    fsm.once('reject', () => {
      this.failBlockOrder(blockOrder.id, fsm.fill.error)
        .catch(e => {
          this.logger.error(`BlockOrder failed on setting a failed status from fill`, { id: blockOrder.id, error: e.stack })
        })
        .then(() => fsm.removeAllListeners())
    })
  }
}

module.exports = BlockOrderWorker<|MERGE_RESOLUTION|>--- conflicted
+++ resolved
@@ -156,16 +156,10 @@
 
     const blockOrder = await BlockOrder.fromStore(this.store, blockOrderId)
 
-<<<<<<< HEAD
-    await blockOrder.populateOrders(this.ordersStore)
-    await blockOrder.populateFills(this.fillsStore)
-
-=======
     await Promise.all([
       blockOrder.populateOrders(this.ordersStore),
       blockOrder.populateFills(this.fillsStore)
     ])
->>>>>>> 4b23a15d
     return blockOrder
   }
 
@@ -321,9 +315,6 @@
     this.logger.info('Attempting to put block order in a completed state', { id: blockOrderId })
 
     const blockOrder = await this.getBlockOrder(blockOrderId)
-<<<<<<< HEAD
-    const totalFilled = blockOrder.amountCommitted
-=======
 
     // check the fillAmount on each collection of state machines from the block order
     // and make sure that either is equal to how much we are trying to fill.
@@ -335,7 +326,6 @@
       return acc.plus(osm.order.fillAmount || 0)
     }, totalFilled)
 
->>>>>>> 4b23a15d
     this.logger.debug('Current total filled amount: ', { totalFilled, blockOrderAmount: blockOrder.baseAmount })
 
     const stillBeingFilled = totalFilled.lt(blockOrder.baseAmount)
