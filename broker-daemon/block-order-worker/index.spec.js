const path = require('path')
const { Big } = require('../utils')
const { expect, rewire, sinon, delay } = require('test/test-helper')

const BlockOrderWorker = rewire(path.resolve(__dirname))

describe('BlockOrderWorker', () => {
  let eventsOn
  let eventsEmit
  let safeid
  let BlockOrder
  let OrderStateMachine
  let FillStateMachine

  let orderbooks
  let store
  let logger
  let relayer
  let engine

  let secondLevel
  let thirdLevel

  beforeEach(() => {
    eventsOn = sinon.stub()
    eventsEmit = sinon.stub()
    BlockOrderWorker.prototype.on = eventsOn
    BlockOrderWorker.prototype.emit = eventsEmit

    safeid = sinon.stub()
    BlockOrderWorker.__set__('safeid', safeid)

    BlockOrder = sinon.stub()
    BlockOrder.STATUSES = {
      ACTIVE: 'ACTIVE',
      CANCELLED: 'CANCELLED',
      COMPLETED: 'COMPLETED',
      FAILED: 'FAILED'
    }
    BlockOrder.TIME_RESTRICTIONS = {
      GTC: 'GTC'
    }
    BlockOrder.fromStorage = sinon.stub()
    BlockOrderWorker.__set__('BlockOrder', BlockOrder)

    OrderStateMachine = sinon.stub()
    OrderStateMachine.create = sinon.stub()
    OrderStateMachine.getAll = sinon.stub()

    FillStateMachine = sinon.stub()
    FillStateMachine.create = sinon.stub()
    FillStateMachine.getAll = sinon.stub()

    BlockOrderWorker.__set__('OrderStateMachine', OrderStateMachine)
    BlockOrderWorker.__set__('FillStateMachine', FillStateMachine)

    orderbooks = new Map([['BTC/LTC', {
      getBestOrders: sinon.stub()
    }]])

    thirdLevel = {
      put: sinon.stub()
    }
    secondLevel = {
      sublevel: sinon.stub().returns(thirdLevel)
    }
    store = {
      sublevel: sinon.stub().returns(secondLevel),
      put: sinon.stub().callsArgAsync(2),
      get: sinon.stub()
    }
    logger = {
      info: sinon.stub(),
      error: sinon.stub(),
      debug: sinon.stub()
    }
    relayer = sinon.stub()
    engine = sinon.stub()
  })

  describe('new', () => {
    let worker
    beforeEach(() => {
      worker = new BlockOrderWorker({ orderbooks, store, logger, relayer, engine })
    })

    it('assigns the orderbooks', () => {
      expect(worker).to.have.property('orderbooks', orderbooks)
    })

    it('assigns the store', () => {
      expect(worker).to.have.property('store', store)
    })

    it('assigns the logger', () => {
      expect(worker).to.have.property('logger', logger)
    })

    it('assigns the relayer', () => {
      expect(worker).to.have.property('relayer', relayer)
    })

    it('assigns the engine', () => {
      expect(worker).to.have.property('engine', engine)
    })

    it('works a block order when one is created', async () => {
      const fakeBlockOrder = 'my fake'
      eventsOn.withArgs('BlockOrder:create').callsFake(async (evt, fn) => {
        await delay(10)
        fn(fakeBlockOrder)
      })
      worker = new BlockOrderWorker({ orderbooks, store, logger, relayer, engine })
      worker.workBlockOrder = sinon.stub().resolves()

      await delay(15)

      expect(worker.workBlockOrder).to.have.been.calledOnce()
      expect(worker.workBlockOrder).to.have.been.calledWith(fakeBlockOrder)
    })

    it('fails a block order if working it fails', async () => {
      const fakeErr = new Error('fake')
      const fakeBlockOrder = {
        id: 'my fake'
      }
      eventsOn.withArgs('BlockOrder:create').callsFake(async (evt, fn) => {
        await delay(10)
        fn(fakeBlockOrder)
      })
      worker = new BlockOrderWorker({ orderbooks, store, logger, relayer, engine })
      worker.workBlockOrder = sinon.stub().throws(fakeErr)
      worker.failBlockOrder = sinon.stub()

      await delay(15)

      expect(worker.failBlockOrder).to.have.been.calledOnce()
      expect(worker.failBlockOrder).to.have.been.calledWith(fakeBlockOrder.id, fakeErr)
    })
  })

  describe('createBlockOrder', () => {
    let worker
    beforeEach(() => {
      worker = new BlockOrderWorker({ orderbooks, store, logger, relayer, engine })
    })

    it('throws if the market is not supported', () => {
      const params = {
        marketName: 'ABC/XYZ',
        side: 'BID',
        amount: '10000',
        price: '100',
        timeInForce: 'GTC'
      }
      expect(worker.createBlockOrder(params)).to.be.rejectedWith(Error)
    })

    it('creates an id', async () => {
      const fakeId = 'myfake'
      safeid.returns(fakeId)

      const params = {
        marketName: 'BTC/LTC',
        side: 'BID',
        amount: '10000',
        price: '100',
        timeInForce: 'GTC'
      }
      const id = await worker.createBlockOrder(params)
      expect(id).to.be.eql(fakeId)
    })

    it('creates a block order', async () => {
      const fakeId = 'myfake'
      safeid.returns(fakeId)

      const params = {
        marketName: 'BTC/LTC',
        side: 'BID',
        amount: '10000',
        price: '100',
        timeInForce: 'GTC'
      }
      await worker.createBlockOrder(params)

      expect(BlockOrder).to.have.been.calledOnce()
      expect(BlockOrder).to.have.been.calledWithNew()
      expect(BlockOrder).to.have.been.calledWith({ id: fakeId, ...params })
    })

    it('saves a block order in the store', async () => {
      const fakeKey = 'mykey'
      const fakeValue = 'myvalue'
      BlockOrder.prototype.key = fakeKey
      BlockOrder.prototype.value = fakeValue

      const params = {
        marketName: 'BTC/LTC',
        side: 'BID',
        amount: '10000',
        price: '100',
        timeInForce: 'GTC'
      }
      await worker.createBlockOrder(params)

      expect(store.put).to.have.been.calledOnce()
      expect(store.put).to.have.been.calledWith(fakeKey, fakeValue)
    })

    it('emits an event to trigger working', async () => {
      const params = {
        marketName: 'BTC/LTC',
        side: 'BID',
        amount: '10000',
        price: '100',
        timeInForce: 'GTC'
      }
      await worker.createBlockOrder(params)

      expect(eventsEmit).to.have.been.calledOnce()
      expect(eventsEmit).to.have.been.calledWith('BlockOrder:create', sinon.match.instanceOf(BlockOrder))
    })
  })

  describe('failBlockOrder', () => {
    let worker
    let blockOrder = JSON.stringify({
      marketName: 'BTC/LTC',
      side: 'BID',
      amount: '100',
      price: '1000'
    })
    let blockOrderId = 'fakeId'
    let fakeBlockOrder
    let orders = [
      {
        id: 'someId'
      }
    ]
    let fakeErr
    let fakeId

    beforeEach(() => {
      store.get.callsArgWithAsync(1, null, blockOrder)
      store.put.callsArgAsync(2)
      OrderStateMachine.getAll.resolves(orders)

      fakeBlockOrder = {
        id: blockOrderId,
        key: 'fakeVal',
        value: 'fakeVal',
        fail: sinon.stub()
      }

      BlockOrder.fromStorage.returns(fakeBlockOrder)
      worker = new BlockOrderWorker({ orderbooks, store, logger, relayer, engine })
      fakeErr = new Error('fake')
      fakeId = 'myid'
    })

    it('retrieves a block order from the store', async () => {
      await worker.failBlockOrder(fakeId, fakeErr)

      expect(store.get).to.have.been.calledOnce()
      expect(store.get).to.have.been.calledWith(fakeId)
    })

    it('inflates the BlockOrder model', async () => {
      await worker.failBlockOrder(fakeId, fakeErr)

      expect(BlockOrder.fromStorage).to.have.been.calledOnce()
      expect(BlockOrder.fromStorage).to.have.been.calledWith(fakeId, blockOrder)
    })

    it('updates the block order to failed status', async () => {
      await worker.failBlockOrder(fakeId, fakeErr)

      expect(fakeBlockOrder.fail).to.have.been.calledOnce()
    })

    it('saves the updated block order', async () => {
      await worker.failBlockOrder(fakeId, fakeErr)

      expect(store.put).to.have.been.calledOnce()
      expect(store.put).to.have.been.calledWith(fakeBlockOrder.key, fakeBlockOrder.value)
    })

    it('emits a failed status event', async () => {
      worker.emit = sinon.stub()
      await worker.failBlockOrder(fakeId, fakeErr)

      expect(worker.emit).to.have.been.calledOnce()
      expect(worker.emit).to.have.been.calledWith('BlockOrder:fail', sinon.match({ id: blockOrderId }))
    })
  })

  describe('getBlockOrder', () => {
    let worker
    let blockOrder = JSON.stringify({
      marketName: 'BTC/LTC',
      side: 'BID',
      amount: '100',
      price: '1000'
    })
    let blockOrderId = 'fakeId'
    let orders = [
      {
        id: 'someId'
      }
    ]
    let fills = [
      {
        id: 'anotherid'
      }
    ]

    beforeEach(() => {
      store.get.callsArgWithAsync(1, null, blockOrder)
      OrderStateMachine.getAll.resolves(orders)
      FillStateMachine.getAll.resolves(fills)
      BlockOrder.fromStorage.returns({ id: blockOrderId })
      worker = new BlockOrderWorker({ orderbooks, store, logger, relayer, engine })
    })

    it('retrieves a block order from the store', async () => {
      const fakeId = 'myid'
      await worker.getBlockOrder(fakeId)

      expect(store.get).to.have.been.calledOnce()
      expect(store.get).to.have.been.calledWith(fakeId)
    })

    it('inflates the BlockOrder model', async () => {
      const fakeId = 'myid'
      const bO = await worker.getBlockOrder(fakeId)

      expect(BlockOrder.fromStorage).to.have.been.calledOnce()
      expect(BlockOrder.fromStorage).to.have.been.calledWith(fakeId, blockOrder)

      expect(bO).to.be.have.property('id', blockOrderId)
    })

    it('retrieves all open orders associated with a block order', async () => {
      const fakeId = 'myid'
      const fakeStore = 'mystore'
      secondLevel.sublevel.returns(fakeStore)

      const bO = await worker.getBlockOrder(fakeId)

      expect(store.sublevel).to.have.been.calledTwice()
      expect(store.sublevel).to.have.been.calledWith(blockOrderId)
      expect(secondLevel.sublevel).to.have.been.calledTwice()
      expect(secondLevel.sublevel).to.have.been.calledWith('orders')
      expect(OrderStateMachine.getAll).to.have.been.calledOnce()
      expect(OrderStateMachine.getAll).to.have.been.calledWith(sinon.match({ store: fakeStore }))
      expect(bO).to.have.property('openOrders', orders)
    })

    it('retrieves all fills associated with a block order', async () => {
      const fakeId = 'myid'
      const fakeStore = 'mystore'
      secondLevel.sublevel.returns(fakeStore)

      const bO = await worker.getBlockOrder(fakeId)

      expect(store.sublevel).to.have.been.calledTwice()
      expect(store.sublevel).to.have.been.calledWith(blockOrderId)
      expect(secondLevel.sublevel).to.have.been.calledTwice()
      expect(secondLevel.sublevel).to.have.been.calledWith('fills')
      expect(FillStateMachine.getAll).to.have.been.calledOnce()
      expect(FillStateMachine.getAll).to.have.been.calledWith(sinon.match({ store: fakeStore }))
      expect(bO).to.have.property('fills', fills)
    })

    it('throws a not found error if no order exists', async () => {
      const BlockOrderNotFoundError = BlockOrderWorker.__get__('BlockOrderNotFoundError')

      const err = new Error('fake error')
      err.notFound = true
      store.get.callsArgWithAsync(1, err)

      return expect(worker.getBlockOrder('fakeId')).to.eventually.be.rejectedWith(BlockOrderNotFoundError)
    })
  })

  describe('#workBlockOrder', () => {
    let worker
    let blockOrder
    let order
    beforeEach(() => {
      worker = new BlockOrderWorker({ orderbooks, store, logger, relayer, engine })
      blockOrder = {
        id: 'fakeId',
        marketName: 'BTC/LTC',
        baseSymbol: 'BTC',
        counterSymbol: 'LTC',
        side: 'BID',
        amount: Big('100'),
        price: Big('1000')
      }
      order = {
        id: 'anotherId'
      }
      OrderStateMachine.create.resolves(order)
    })

    it('errors if the market is not supported', () => {
      blockOrder.marketName = 'ABC/XYC'
      blockOrder.baseSymbol = 'ABC'
      blockOrder.counterSymbol = 'XYZ'

      expect(worker.workBlockOrder(blockOrder)).to.be.rejectedWith(Error)
    })

    it('sends market orders to #workMarketBlockOrder', async () => {
      blockOrder.price = null
      worker.workMarketBlockOrder = sinon.stub().resolves()

      await worker.workBlockOrder(blockOrder)

      expect(worker.workMarketBlockOrder).to.have.been.calledOnce()
      expect(worker.workMarketBlockOrder).to.have.been.calledWith(blockOrder)
    })

    it('sends limit orders to #workLimitBlockOrder', async () => {
      worker.workLimitBlockOrder = sinon.stub().resolves()

      await worker.workBlockOrder(blockOrder)

      expect(worker.workLimitBlockOrder).to.have.been.calledOnce()
      expect(worker.workLimitBlockOrder).to.have.been.calledWith(blockOrder)
<<<<<<< HEAD
=======
    })
  })

  describe('#workLimitBlockOrder', () => {
    let worker
    let blockOrder
    let order
    beforeEach(() => {
      worker = new BlockOrderWorker({ orderbooks, store, logger, relayer, engine })
      blockOrder = {
        id: 'fakeId',
        marketName: 'BTC/LTC',
        baseSymbol: 'BTC',
        counterSymbol: 'LTC',
        side: 'BID',
        amount: Big('100'),
        price: Big('1000')
      }
      order = {
        id: 'anotherId'
      }
      OrderStateMachine.create.resolves(order)
    })

    it('creates an OrderStateMachine', async () => {
      await worker.workLimitBlockOrder(blockOrder)

      expect(OrderStateMachine.create).to.have.been.calledOnce()
>>>>>>> 1c1ab433
    })
  })

<<<<<<< HEAD
  describe('#workLimitBlockOrder', () => {
    let worker
    let blockOrder
    let order
    let orders

    beforeEach(() => {
      worker = new BlockOrderWorker({ orderbooks, store, logger, relayer, engine })
      worker._fillOrders = sinon.stub()
      worker._placeOrder = sinon.stub()
      blockOrder = {
        id: 'fakeId',
        marketName: 'BTC/LTC',
        baseSymbol: 'BTC',
        counterSymbol: 'LTC',
        side: 'BID',
        inverseSide: 'ASK',
        amount: Big('100'),
        price: Big('1000'),
        timeInForce: 'GTC'
      }
      order = {
        id: 'anotherId'
      }
      OrderStateMachine.create.resolves(order)

      orders = [
        { orderId: '1', baseAmount: '90' }
      ]

      orderbooks.get('BTC/LTC').getBestOrders.resolves({
        orders,
        depth: '90'
      })
    })

    it('gets the best orders from the orderbook', async () => {
      await worker.workLimitBlockOrder(blockOrder)

      expect(orderbooks.get('BTC/LTC').getBestOrders).to.have.been.calledOnce()
      expect(orderbooks.get('BTC/LTC').getBestOrders).to.have.been.calledWith(sinon.match({ side: 'ASK', depth: '100', price: '1000' }))
    })

    it('fills as many orders as possible at the given price or better', async () => {
      await worker.workLimitBlockOrder(blockOrder)

      expect(worker._fillOrders).to.have.been.calledOnce()
      expect(worker._fillOrders.args[0][0]).to.be.eql(blockOrder)
      expect(worker._fillOrders.args[0][1]).to.be.eql(orders)
      expect(worker._fillOrders.args[0][2]).to.be.eql('100')
    })

    it('places an order for the remaining amount', async () => {
      await worker.workLimitBlockOrder(blockOrder)

      expect(worker._placeOrder).to.have.been.calledOnce()
      expect(worker._placeOrder.args[0][0]).to.be.eql(blockOrder)
      expect(worker._placeOrder.args[0][1]).to.be.eql('10')
    })

    it('does not place an order if it can be filled with fills only', async () => {
      orders.push({ orderId: '1', baseAmount: '100' })
      orderbooks.get('BTC/LTC').getBestOrders.resolves({
        orders,
        depth: '190'
      })

      await worker.workLimitBlockOrder(blockOrder)

      expect(worker._fillOrders.args[0][1]).to.have.lengthOf(2)
      expect(worker._placeOrder).to.not.have.been.called()
    })
    // NOTE: other testing is TODO until workBlockOrder supports more sophisticated order handling
  })

  describe('#workMarketBlockOrder', () => {
    let worker
    let blockOrder
    let orders

    beforeEach(() => {
      worker = new BlockOrderWorker({ orderbooks, store, logger, relayer, engine })
      blockOrder = {
        id: 'fakeId',
        marketName: 'BTC/LTC',
        baseSymbol: 'BTC',
        counterSymbol: 'LTC',
        side: 'BID',
        inverseSide: 'ASK',
        amount: Big('100'),
        price: null
      }

      worker._fillOrders = sinon.stub()

      orders = [
        { orderId: '1', baseAmount: '90' },
        { orderId: '2', baseAmount: '100' }
      ]

      orderbooks.get('BTC/LTC').getBestOrders.resolves({
        orders,
        depth: '190'
      })
    })

    it('gets the best orders from the orderbook', async () => {
      await worker.workMarketBlockOrder(blockOrder)

      expect(orderbooks.get('BTC/LTC').getBestOrders).to.have.been.calledOnce()
      expect(orderbooks.get('BTC/LTC').getBestOrders).to.have.been.calledWith(sinon.match({ side: 'ASK', depth: '100' }))
    })

    it('throws if insufficient depth is in the market', () => {
      orderbooks.get('BTC/LTC').getBestOrders.resolves({
        orders: [],
        depth: '0'
      })

      return expect(worker.workMarketBlockOrder(blockOrder)).to.eventually.rejectedWith('Insufficient depth in ASK to fill 100')
    })

    it('fills the orders to the given depth', async () => {
      await worker.workMarketBlockOrder(blockOrder)

      expect(worker._fillOrders).to.have.been.calledOnce()
      expect(worker._fillOrders.args[0][0]).to.be.eql(blockOrder)
      expect(worker._fillOrders.args[0][1]).to.be.eql(orders)
      expect(worker._fillOrders.args[0][2]).to.be.eql('100')
    })
  })

  describe('#_fillOrders', () => {
    let worker
    let blockOrder
    let fill
    let orders
    let targetDepth

    beforeEach(() => {
      worker = new BlockOrderWorker({ orderbooks, store, logger, relayer, engine })
      blockOrder = {
        id: 'fakeId',
        marketName: 'BTC/LTC',
        baseSymbol: 'BTC',
        counterSymbol: 'LTC',
        side: 'BID',
        inverseSide: 'ASK',
        amount: Big('100'),
        price: null
      }
      fill = {
        id: 'anotherId'
      }
      FillStateMachine.create.resolves(fill)
      orders = [
        { orderId: '1', baseAmount: '90' },
        { orderId: '2', baseAmount: '100' }
      ]
      targetDepth = '100'
    })

    it('creates FillStateMachines for each fill', async () => {
      await worker._fillOrders(blockOrder, orders, targetDepth)

      expect(FillStateMachine.create).to.have.been.calledTwice()
      expect(FillStateMachine.create).to.have.been.calledWith(sinon.match.any, orders[0])
      expect(FillStateMachine.create).to.have.been.calledWith(sinon.match.any, orders[1])
    })

    it('provides the full fill amount for orders before the last', async () => {
      await worker._fillOrders(blockOrder, orders, targetDepth)

      const call = FillStateMachine.create.args[0]

      expect(call[2]).to.eql({ fillAmount: orders[0].baseAmount })
    })

    it('provides the remaining fill amount for the last order', async () => {
      await worker._fillOrders(blockOrder, orders, targetDepth)

      const call = FillStateMachine.create.args[1]

      expect(call[2]).to.eql({ fillAmount: '10' })
    })

    it('stops filling early if it fills the target depth', async () => {
      orders.push({ orderId: '3', baseAmount: '100' })

      await worker._fillOrders(blockOrder, orders, targetDepth)

      expect(FillStateMachine.create).to.have.been.calledTwice()
    })

    it('provides a sublevel of the block order for the FillStateMachine', async () => {
      const thirdLevel = 'mylevel'
      secondLevel.sublevel.returns(thirdLevel)

      await worker._fillOrders(blockOrder, orders, targetDepth)

      expect(store.sublevel).to.have.been.calledWith(blockOrder.id)
      expect(secondLevel.sublevel).to.have.been.calledWith('fills')
      expect(FillStateMachine.create).to.have.been.calledWith(sinon.match({ store: thirdLevel }))
    })

    it('provides the relayer to the FillStateMachine', async () => {
      await worker._fillOrders(blockOrder, orders, targetDepth)

      expect(FillStateMachine.create).to.have.been.calledWith(sinon.match({ relayer }))
    })

    it('provides the engine to the FillStateMachine', async () => {
      await worker._fillOrders(blockOrder, orders, targetDepth)

      expect(FillStateMachine.create).to.have.been.calledWith(sinon.match({ engine }))
    })

    it('provides a handler for onRejection', async () => {
      await worker._fillOrders(blockOrder, orders, targetDepth)

      expect(FillStateMachine.create).to.have.been.calledWith(sinon.match({ onRejection: sinon.match.func }))
    })

    it('fails the block order if the order is rejected', async () => {
      worker.failBlockOrder = sinon.stub()
      await worker._fillOrders(blockOrder, orders, targetDepth)

      const { onRejection } = FillStateMachine.create.args[0][0]

      const err = new Error('fale')
      onRejection(err)

      await delay(10)

      expect(worker.failBlockOrder).to.have.been.calledOnce()
      expect(worker.failBlockOrder).to.have.been.calledWith(blockOrder.id, err)
    })
  })

  describe('#_placeOrder', () => {
    let worker
    let blockOrder
    let order

    beforeEach(() => {
      worker = new BlockOrderWorker({ orderbooks, store, logger, relayer, engine })
      blockOrder = {
        id: 'fakeId',
        marketName: 'BTC/LTC',
        baseSymbol: 'BTC',
        counterSymbol: 'LTC',
        side: 'BID',
        amount: Big('100'),
        price: Big('1000'),
        timeInForce: 'GTC'
      }
      order = {
        id: 'anotherId'
      }
      OrderStateMachine.create.resolves(order)
    })

    it('creates an OrderStateMachine', async () => {
      await worker._placeOrder(blockOrder, '100')

      expect(OrderStateMachine.create).to.have.been.calledOnce()
    })

    it('passes the symbols from the block order', async () => {
      await worker._placeOrder(blockOrder, '100')

      expect(OrderStateMachine.create).to.have.been.calledWith(sinon.match.any, sinon.match({ baseSymbol: blockOrder.baseSymbol }))
      expect(OrderStateMachine.create).to.have.been.calledWith(sinon.match.any, sinon.match({ counterSymbol: blockOrder.counterSymbol }))
    })

    it('passes the side from the block order', async () => {
      await worker._placeOrder(blockOrder, '100')

      expect(OrderStateMachine.create).to.have.been.calledWith(sinon.match.any, sinon.match({ side: blockOrder.side }))
    })

    it('passes the amount as the base amount to the OrderStateMachine', async () => {
      await worker._placeOrder(blockOrder, '100')

      expect(OrderStateMachine.create).to.have.been.calledWith(sinon.match.any, sinon.match({ baseAmount: '100' }))
    })

    it('uses the block order price to translate to counter amount', async () => {
      await worker._placeOrder(blockOrder, '100')

      expect(OrderStateMachine.create).to.have.been.calledWith(sinon.match.any, sinon.match({ counterAmount: '100000' }))
    })

    it('provides a sublevel of the block order for the OrderStateMachine', async () => {
      await worker._placeOrder(blockOrder, '100')
=======
    it('provides a sublevel of the block order for the OrderStateMachine', async () => {
      await worker.workLimitBlockOrder(blockOrder)
>>>>>>> 1c1ab433

      expect(store.sublevel).to.have.been.calledWith(blockOrder.id)
      expect(secondLevel.sublevel).to.have.been.calledWith('orders')
      expect(OrderStateMachine.create).to.have.been.calledWith(sinon.match({ store: thirdLevel }))
    })

    it('provides the relayer to the OrderStateMachine', async () => {
<<<<<<< HEAD
      await worker._placeOrder(blockOrder, '100')
=======
      await worker.workLimitBlockOrder(blockOrder)
>>>>>>> 1c1ab433

      expect(OrderStateMachine.create).to.have.been.calledWith(sinon.match({ relayer }))
    })

    it('provides the engine to the OrderStateMachine', async () => {
<<<<<<< HEAD
      await worker._placeOrder(blockOrder, '100')
=======
      await worker.workLimitBlockOrder(blockOrder)
>>>>>>> 1c1ab433

      expect(OrderStateMachine.create).to.have.been.calledWith(sinon.match({ engine }))
    })

    it('provides a handler for onRejection', async () => {
<<<<<<< HEAD
      await worker._placeOrder(blockOrder, '100')
=======
      await worker.workLimitBlockOrder(blockOrder)
>>>>>>> 1c1ab433

      expect(OrderStateMachine.create).to.have.been.calledWith(sinon.match({ onRejection: sinon.match.func }))
    })

    it('fails the block order if the order is rejected', async () => {
      worker.failBlockOrder = sinon.stub()
<<<<<<< HEAD
      await worker._placeOrder(blockOrder, '100')
=======
      await worker.workLimitBlockOrder(blockOrder)
>>>>>>> 1c1ab433

      const { onRejection } = OrderStateMachine.create.args[0][0]

      const err = new Error('fale')
      onRejection(err)

      await delay(10)

      expect(worker.failBlockOrder).to.have.been.calledOnce()
      expect(worker.failBlockOrder).to.have.been.calledWith(blockOrder.id, err)
    })
  })

  describe('#workMarketBlockOrder', () => {
    let worker
    let blockOrder
    let fill
    let orders

    beforeEach(() => {
      worker = new BlockOrderWorker({ orderbooks, store, logger, relayer, engine })
      blockOrder = {
        id: 'fakeId',
        marketName: 'BTC/LTC',
        baseSymbol: 'BTC',
        counterSymbol: 'LTC',
        side: 'BID',
        inverseSide: 'ASK',
        amount: Big('100'),
        price: null
      }
      fill = {
        id: 'anotherId'
      }
      FillStateMachine.create.resolves(fill)
      orders = [
        { orderId: '1', baseAmount: '90' },
        { orderId: '2', baseAmount: '100' }
      ]

      orderbooks.get('BTC/LTC').getBestOrders.resolves(orders)
    })

    it('gets the best orders from the orderbook', async () => {
      await worker.workMarketBlockOrder(blockOrder)

      expect(orderbooks.get('BTC/LTC').getBestOrders).to.have.been.calledOnce()
      expect(orderbooks.get('BTC/LTC').getBestOrders).to.have.been.calledWith(sinon.match({ side: 'ASK', depth: '100' }))
    })

    it('creates FillStateMachines for each fill', async () => {
      await worker.workMarketBlockOrder(blockOrder)

      expect(FillStateMachine.create).to.have.been.calledTwice()
      expect(FillStateMachine.create).to.have.been.calledWith(sinon.match.any, orders[0])
      expect(FillStateMachine.create).to.have.been.calledWith(sinon.match.any, orders[1])
    })

    it('provides the full fill amount for orders before the last', async () => {
      await worker.workMarketBlockOrder(blockOrder)

      const call = FillStateMachine.create.args[0]

      expect(call[2]).to.eql({ fillAmount: orders[0].baseAmount })
    })

    it('provides the remaining fill amount for the last order', async () => {
      await worker.workMarketBlockOrder(blockOrder)

      const call = FillStateMachine.create.args[1]

      expect(call[2]).to.eql({ fillAmount: '10' })
    })

    it('provides a sublevel of the block order for the FillStateMachine', async () => {
      const thirdLevel = 'mylevel'
      secondLevel.sublevel.returns(thirdLevel)

      await worker.workMarketBlockOrder(blockOrder)

      expect(store.sublevel).to.have.been.calledWith(blockOrder.id)
      expect(secondLevel.sublevel).to.have.been.calledWith('fills')
      expect(FillStateMachine.create).to.have.been.calledWith(sinon.match({ store: thirdLevel }))
    })

    it('provides the relayer to the FillStateMachine', async () => {
      await worker.workMarketBlockOrder(blockOrder)

      expect(FillStateMachine.create).to.have.been.calledWith(sinon.match({ relayer }))
    })

    it('provides the engine to the FillStateMachine', async () => {
      await worker.workMarketBlockOrder(blockOrder)

      expect(FillStateMachine.create).to.have.been.calledWith(sinon.match({ engine }))
    })

    it('provides a handler for onRejection', async () => {
      await worker.workMarketBlockOrder(blockOrder)

      expect(FillStateMachine.create).to.have.been.calledWith(sinon.match({ onRejection: sinon.match.func }))
    })

    it('fails the block order if the order is rejected', async () => {
      worker.failBlockOrder = sinon.stub()
      await worker.workMarketBlockOrder(blockOrder)

      const { onRejection } = FillStateMachine.create.args[0][0]

      const err = new Error('fale')
      onRejection(err)

      await delay(10)

      expect(worker.failBlockOrder).to.have.been.calledOnce()
      expect(worker.failBlockOrder).to.have.been.calledWith(blockOrder.id, err)
    })
  })
})<|MERGE_RESOLUTION|>--- conflicted
+++ resolved
@@ -430,41 +430,9 @@
 
       expect(worker.workLimitBlockOrder).to.have.been.calledOnce()
       expect(worker.workLimitBlockOrder).to.have.been.calledWith(blockOrder)
-<<<<<<< HEAD
-=======
-    })
-  })
-
-  describe('#workLimitBlockOrder', () => {
-    let worker
-    let blockOrder
-    let order
-    beforeEach(() => {
-      worker = new BlockOrderWorker({ orderbooks, store, logger, relayer, engine })
-      blockOrder = {
-        id: 'fakeId',
-        marketName: 'BTC/LTC',
-        baseSymbol: 'BTC',
-        counterSymbol: 'LTC',
-        side: 'BID',
-        amount: Big('100'),
-        price: Big('1000')
-      }
-      order = {
-        id: 'anotherId'
-      }
-      OrderStateMachine.create.resolves(order)
-    })
-
-    it('creates an OrderStateMachine', async () => {
-      await worker.workLimitBlockOrder(blockOrder)
-
-      expect(OrderStateMachine.create).to.have.been.calledOnce()
->>>>>>> 1c1ab433
-    })
-  })
-
-<<<<<<< HEAD
+    })
+  })
+
   describe('#workLimitBlockOrder', () => {
     let worker
     let blockOrder
@@ -760,10 +728,6 @@
 
     it('provides a sublevel of the block order for the OrderStateMachine', async () => {
       await worker._placeOrder(blockOrder, '100')
-=======
-    it('provides a sublevel of the block order for the OrderStateMachine', async () => {
-      await worker.workLimitBlockOrder(blockOrder)
->>>>>>> 1c1ab433
 
       expect(store.sublevel).to.have.been.calledWith(blockOrder.id)
       expect(secondLevel.sublevel).to.have.been.calledWith('orders')
@@ -771,42 +735,26 @@
     })
 
     it('provides the relayer to the OrderStateMachine', async () => {
-<<<<<<< HEAD
-      await worker._placeOrder(blockOrder, '100')
-=======
-      await worker.workLimitBlockOrder(blockOrder)
->>>>>>> 1c1ab433
+      await worker._placeOrder(blockOrder, '100')
 
       expect(OrderStateMachine.create).to.have.been.calledWith(sinon.match({ relayer }))
     })
 
     it('provides the engine to the OrderStateMachine', async () => {
-<<<<<<< HEAD
-      await worker._placeOrder(blockOrder, '100')
-=======
-      await worker.workLimitBlockOrder(blockOrder)
->>>>>>> 1c1ab433
+      await worker._placeOrder(blockOrder, '100')
 
       expect(OrderStateMachine.create).to.have.been.calledWith(sinon.match({ engine }))
     })
 
     it('provides a handler for onRejection', async () => {
-<<<<<<< HEAD
-      await worker._placeOrder(blockOrder, '100')
-=======
-      await worker.workLimitBlockOrder(blockOrder)
->>>>>>> 1c1ab433
+      await worker._placeOrder(blockOrder, '100')
 
       expect(OrderStateMachine.create).to.have.been.calledWith(sinon.match({ onRejection: sinon.match.func }))
     })
 
     it('fails the block order if the order is rejected', async () => {
       worker.failBlockOrder = sinon.stub()
-<<<<<<< HEAD
-      await worker._placeOrder(blockOrder, '100')
-=======
-      await worker.workLimitBlockOrder(blockOrder)
->>>>>>> 1c1ab433
+      await worker._placeOrder(blockOrder, '100')
 
       const { onRejection } = OrderStateMachine.create.args[0][0]
 
