--- conflicted
+++ resolved
@@ -349,14 +349,8 @@
 
     beforeEach(async () => {
       invoice = '1234'
-<<<<<<< HEAD
       payInvoiceStub.resolves(invoice)
-      fillOrderStub = sinon.stub()
-=======
-      payInvoiceStub = sinon.stub()
-      createRefundInvoiceStub = sinon.stub().returns(invoice)
       fillOrderStub = sinon.stub().resolves({})
->>>>>>> 6ec7c2de
       subscribeExecuteStream = {
         on: sinon.stub(),
         removeListener: sinon.stub()
@@ -439,8 +433,6 @@
       })
     })
 
-<<<<<<< HEAD
-=======
     it('rejects if the relayer returns a fill error', () => {
       const fillError = {
         fillError: {
@@ -453,17 +445,6 @@
       expect(fsm.fillOrder()).to.eventually.be.rejectedWith('ORDER_NOT_PLACED')
     })
 
-    it('errors if a feePaymentRequest isnt available on the fill', () => {
-      fsm.fill = {}
-      return expect(fsm.fillOrder()).to.eventually.be.rejectedWith('Cant pay invoices because fee')
-    })
-
-    it('errors if a feePaymentRequest isnt available on the fill', () => {
-      fsm.fill = { feePaymentRequest }
-      return expect(fsm.fillOrder()).to.eventually.be.rejectedWith('Cant pay invoices because deposit')
-    })
-
->>>>>>> 6ec7c2de
     it('does not subscribe to executions for fills that fail', async () => {
       fillOrderStub.rejects(new Error('fake error'))
 
