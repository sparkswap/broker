--- conflicted
+++ resolved
@@ -357,11 +357,7 @@
       await fsm.reject()
 
       expect(store.put).to.have.been.calledOnce()
-<<<<<<< HEAD
-      expect(store.put).to.have.been.calledWith(sinon.match(/^NO_RELAYER_KEY_\S+$/))
-=======
       expect(store.put).to.have.been.calledWith(sinon.match(/^NO_ASSIGNED_ID_\S+$/))
->>>>>>> 96290233
     })
 
     it('calls an onRejection function', async () => {
