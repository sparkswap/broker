--- conflicted
+++ resolved
@@ -32,11 +32,7 @@
       key: function (key) {
         // this only defines a getter - it will be set by the `fill` setter
         if (!key) {
-<<<<<<< HEAD
-          return this.fill.key || `NO_RELAYER_KEY_${safeid()}`
-=======
           return this.fill.key || `${UNASSIGNED_PREFIX}${safeid()}`
->>>>>>> 96290233
         }
       },
       additionalFields: {
@@ -183,19 +179,8 @@
      * @return {void}
      */
     onBeforeReject: function (lifecycle, error) {
-<<<<<<< HEAD
-      if (!error) {
-        return this.logger.error(`Rejecting transition without error`)
-      }
-
-      this.logger.error(`Encountered error during transition, rejecting`, { message: error.message, stack: error.stack })
-    },
-
-=======
       this.logger.error(`Encountered error during transition, rejecting`, error)
     },
-
->>>>>>> 96290233
     /**
      * Handle rejected state by calling a passed in handler
      * @param  {Object} lifecycle Lifecycle object passed by javascript-state-machine
