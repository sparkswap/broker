const safeid = require('generate-safe-id')
const StateMachine = require('./state-machine')
const StateMachineHistory = require('javascript-state-machine/lib/history')
const StateMachinePersistence = require('./plugins/persistence')
const StateMachineRejection = require('./plugins/rejection')
const StateMachineLogging = require('./plugins/logging')
const { Order } = require('../models')

/**
 * If Orders are saved in the database before they are created on the remote, they lack an ID
 * This string indicates an order that does not have an assigned remote ID
 * @type {String}
 * @constant
 * @default
 */
const UNASSIGNED_PREFIX = 'NO_ASSIGNED_ID_'

/**
 * @class Finite State Machine for managing order lifecycle
 */
const OrderStateMachine = StateMachine.factory({
  plugins: [
    new StateMachineHistory(),
    new StateMachineRejection(),
    new StateMachineLogging(),
    new StateMachinePersistence({
      /**
       * @type {StateMachinePersistence~KeyAccessor}
       * @param {String}   key Unique key for the stored state machine
       * @returns {String}     Unique key for the state machine
       */
      key: function (key) {
        // this only defines a getter - it will be set by the `order` setter
        if (!key) {
<<<<<<< HEAD
          return this.order.key || `NO_RELAYER_KEY_${safeid()}`
=======
          return this.order.key || `${UNASSIGNED_PREFIX}${safeid()}`
>>>>>>> 96290233
        }
      },
      additionalFields: {
        /**
         * @type {StateMachinePersistence~FieldAccessor}
         * @param {Object}   orderObject Stored plain object description of the Order associated with the State machine
         * @param {String}   key         Unique key for the order/state machine
         * @returns {Object}             Plain object description of the Order associated with the State machine
         */
        order: function (orderObject, key) {
          if (orderObject) {
            this.order = Order.fromObject(key, orderObject)
          }

          return this.order.valueObject
        },
        /**
         * @type  {StateMachinePersistence~FieldAccessor}
         * @param {Array<String>}   history Stored history of states for this state machine
         * @returns {Array<String>}         History of states for this state machine
         */
        history: function (history) {
          if (history) {
            this.clearHistory()
            this.history = history
          }

          return this.history
        },
        /**
         * @type {StateMachinePersistence~FieldAccessor}
         * @param {String}   errorMessage Stored error message for a state machine in an errored state
         * @returns {String}              Error message for a state machine in an errored state
         */
        error: function (errorMessage) {
          if (errorMessage) {
            this.error = new Error(errorMessage)
          }

          if (this.error) {
            return this.error.message
          }
        }
      }
    })
  ],
  /**
   * Definition of the transitions and states for the OrderStateMachine
   * @type {Array}
   */
  transitions: [
    /**
     * create transition: the first transtion, from 'none' (the default state) to 'created'
     * @type {Object}
     */
    { name: 'create', from: 'none', to: 'created' },
    /**
     * place transition: second transition in the order lifecycle
     * @type {Object}
     */
    { name: 'place', from: 'created', to: 'placed' }
  ],
  /**
   * Instantiate the data on the state machine
   * This function is effectively a constructor for the state machine
   * So we pass it all the objects we'll need later.
   *
   * @param  {sublevel}      options.store       Sublevel partition for storing this order in
   * @param  {Object}        options.logger
   * @param  {RelayerClient} options.relayer
   * @param  {Engine}        options.engine
   * @param  {Function}      options.onRejection A function to handle rejections of the order
   * @return {Object}                            Data to attach to the state machine
   */
  data: function ({ store, logger, relayer, engine, onRejection = function () {} }) {
    return { store, logger, relayer, engine, onRejection, order: {} }
  },
  methods: {
    /**
     * Create the order on the relayer during transition.
     * This function gets called before the `create` transition (triggered by a call to `create`)
     * Actual creation is done in `onBeforeCreate` so that the transition can be cancelled if creation
     * on the Relayer fails.
     *
     * @param  {Object} lifecycle             Lifecycle object passed by javascript-state-machine
     * @param  {String} options.side          Side of the market being taken (i.e. BID or ASK)
     * @param  {String} options.baseSymbol    Base symbol (e.g. BTC)
     * @param  {String} options.counterSymbol Counter symbol (e.g. LTC)
     * @param  {String} options.baseAmount    Amount of base currency (in base units) to be traded
     * @param  {String} options.counterAmount Amount of counter currency (in base units) to be traded
     * @return {void}
     */
    onBeforeCreate: async function (lifecycle, { side, baseSymbol, counterSymbol, baseAmount, counterAmount }) {
      // TODO: move payTo translation somewhere else
      // TODO: figure out a way to cache the publicKey instead of making a request
      const payTo = `ln:${await this.engine.getPublicKey()}`
      const ownerId = 'TODO: create real owner ids'

      this.order = new Order({ baseSymbol, counterSymbol, side, baseAmount, counterAmount, payTo, ownerId })

      const { orderId, feePaymentRequest, depositPaymentRequest } = await this.relayer.makerService.createOrder(this.order.paramsForCreate)
      this.order.setCreatedParams({ orderId, feePaymentRequest, depositPaymentRequest })

      this.logger.info(`Created order ${this.order.orderId} on the relayer`)
    },

    /**
     * Attempt to place the order as soon as its created
     * @param  {Object} lifecycle Lifecycle object passed by javascript-state-machine
     * @return {void}
     */
    onAfterCreate: function (lifecycle) {
      this.logger.info(`Create transition completed, triggering place`)

      // you can't start a transition while in another one,
      // so we `nextTick` our way out of the current transition
      // @see {@link https://github.com/jakesgordon/javascript-state-machine/issues/143}
      process.nextTick(() => {
        // we use `tryTo` to move to a rejected state if `place` fails
        this.tryTo('place')
      })
    },

    /**
     * Place the order on the relayer during transition.
     * This function gets called before the `place` transition (triggered by a call to `place`)
     * Actual placement on the relayer is done in `onBeforePlace` so that the transition can be cancelled
     * if placement on the Relayer fails.
     *
     * @param  {Object} lifecycle Lifecycle object passed by javascript-state-machine
     * @return {Promise}          romise that rejects if placement on the relayer fails
     */
    onBeforePlace: async function (lifecycle) {
      throw new Error('Placing orders is currently un-implemented')
    },

    /**
     * Log errors from rejection
     * @param  {Object} lifecycle Lifecycle object passed by javascript-state-machine
     * @param  {Error}  error     Error that caused the rejection
     * @return {void}
     */
    onBeforeReject: function (lifecycle, error) {
<<<<<<< HEAD
      if (!error) {
        return this.logger.error(`Rejecting transition without error`)
      }

      this.logger.error(`Encountered error during transition, rejecting`, { message: error.message, stack: error.stack })
=======
      this.logger.error(`Encountered error during transition, rejecting`, error)
>>>>>>> 96290233
    },

    /**
     * Handle rejected state by calling a passed in handler
     * @param  {Object} lifecycle Lifecycle object passed by javascript-state-machine
     * @return {void}
     */
    onAfterReject: async function (lifecycle) {
      this.onRejection(this.error)
    }
  }
})

/**
 * Instantiate and create an order
 * @param  {Object} initParams   Params to pass to the OrderStateMachine constructor (also to the `data` function)
 * @param  {Object} createParams Params to pass to the create method (also to the `onBeforeCreate` method)
 * @return {Promise<OrderStateMachine>}
 */
OrderStateMachine.create = async function (initParams, createParams) {
  const osm = new OrderStateMachine(initParams)
  await osm.tryTo('create', createParams)

  return osm
}

module.exports = OrderStateMachine<|MERGE_RESOLUTION|>--- conflicted
+++ resolved
@@ -32,11 +32,7 @@
       key: function (key) {
         // this only defines a getter - it will be set by the `order` setter
         if (!key) {
-<<<<<<< HEAD
-          return this.order.key || `NO_RELAYER_KEY_${safeid()}`
-=======
           return this.order.key || `${UNASSIGNED_PREFIX}${safeid()}`
->>>>>>> 96290233
         }
       },
       additionalFields: {
@@ -180,15 +176,7 @@
      * @return {void}
      */
     onBeforeReject: function (lifecycle, error) {
-<<<<<<< HEAD
-      if (!error) {
-        return this.logger.error(`Rejecting transition without error`)
-      }
-
-      this.logger.error(`Encountered error during transition, rejecting`, { message: error.message, stack: error.stack })
-=======
       this.logger.error(`Encountered error during transition, rejecting`, error)
->>>>>>> 96290233
     },
 
     /**
