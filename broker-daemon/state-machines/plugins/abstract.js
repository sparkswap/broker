/**
 * @class Abstract class for creating StateMachine Plugins
 */
class StateMachineAbstractPlugin {
  /**
   * State machine plugins are constructed before they are added to the state machine
   * Used for plugin-wide configuration.
   */
  constructor () {} // eslint-disable-line

  /**
   * A copy of StateMachinePlugin, which is not exposed
   * @param  {object}       instance       - State machine instance to be hooked
   * @param  {string}       event          - Name of the event (e.g. `persist`)
   * @param  {Array}        additionalArgs - Additional arguments to be applied to the hooked functions
   * @returns {void}
   */
  hook (instance, event, additionalArgs = []) {
    const fsm = instance._fsm
    const { plugins } = fsm.config
    const args = [ fsm.context ].concat(additionalArgs)

    plugins.forEach((plugin) => {
      if (plugin[event]) {
        plugin[event].apply(plugin, args)
      }
    })
  }

  /**
   * State machine plugins expose a `configure` method that gets called against the config object when building the factory
   * By default, we use it to apply our custom transitions
   * @see https://github.com/jakesgordon/javascript-state-machine/blob/master/src/config.js#L119
   * @param {object} config - State machine configuration object
   * @returns {void}
   */
  configure (config) {
    this.transitions.forEach((transition) => {
      config.mapTransition(transition)
    })
  }

  /**
   * State machine provides a hook when a new state machine is init'ed
   * By default, we use it to apply our custom lifecycle observers (the `lifecycle` hook provided by JSM does not support promises)
   * @see https://github.com/jakesgordon/javascript-state-machine/blob/master/src/jsm.js#L22
   * @param {object} instance - State machine instance being initialized
   * @returns {void}
   */
  init (instance) {
    Object.entries(this.observers).forEach(([ name, func ]) => {
      // need to bind `func` to the state machine instance, otherwise it gets called in a useless context
      // The only way to get it bound to the state machine normally would be to override the function name
      // on the instance itself
      instance.observe(name, func.bind(instance))
    })
  }

  /**
   * Our custom transitions to be added to the factory
   * @returns {Array} Array of JSM-compatible transitions
   */
  get transitions () {
<<<<<<< HEAD
    // @ts-ignore
    const plugin = this // eslint-disable-line

=======
>>>>>>> e20ef1af
    return []
  }

  /**
   * Our custom lifecycle observers to be added to every instance
   * @returns {object} Key value of lifecycle events and functions to be called during them
   */
  get observers () {
<<<<<<< HEAD
    // @ts-ignore
    const plugin = this // eslint-disable-line

=======
>>>>>>> e20ef1af
    return {}
  }

  /**
   * State machine plugins define `methods` to be mixed into the state machine prototype
   * @returns {object} Object of all methods to be mixed in
   */
  get methods () {
<<<<<<< HEAD
    // @ts-ignore
    const plugin = this // eslint-disable-line

=======
>>>>>>> e20ef1af
    return {}
  }

  /**
   * State machine plugins define `properties` to be mixed into the state machine instance
   * @see https://developer.mozilla.org/en-US/docs/Web/JavaScript/Reference/Global_Objects/Object/defineProperties
   * @returns {object} Property definitions that can be used with `Object.defineProperties`
   */
  get properties () {
<<<<<<< HEAD
    // @ts-ignore
    const plugin = this // eslint-disable-line

=======
>>>>>>> e20ef1af
    return {}
  }

  /**
   * Upstream state machine doesn't support plugins adding static methods,
   * but ../state-machine modifies to use the `staticMethods` property
   * @returns {object} Object of all static methods to be mixed in
   */
  get staticMethods () {
<<<<<<< HEAD
    // @ts-ignore
    const plugin = this // eslint-disable-line

=======
>>>>>>> e20ef1af
    return {}
  }
}

module.exports = StateMachineAbstractPlugin<|MERGE_RESOLUTION|>--- conflicted
+++ resolved
@@ -61,12 +61,6 @@
    * @returns {Array} Array of JSM-compatible transitions
    */
   get transitions () {
-<<<<<<< HEAD
-    // @ts-ignore
-    const plugin = this // eslint-disable-line
-
-=======
->>>>>>> e20ef1af
     return []
   }
 
@@ -75,12 +69,6 @@
    * @returns {object} Key value of lifecycle events and functions to be called during them
    */
   get observers () {
-<<<<<<< HEAD
-    // @ts-ignore
-    const plugin = this // eslint-disable-line
-
-=======
->>>>>>> e20ef1af
     return {}
   }
 
@@ -89,12 +77,6 @@
    * @returns {object} Object of all methods to be mixed in
    */
   get methods () {
-<<<<<<< HEAD
-    // @ts-ignore
-    const plugin = this // eslint-disable-line
-
-=======
->>>>>>> e20ef1af
     return {}
   }
 
@@ -104,12 +86,6 @@
    * @returns {object} Property definitions that can be used with `Object.defineProperties`
    */
   get properties () {
-<<<<<<< HEAD
-    // @ts-ignore
-    const plugin = this // eslint-disable-line
-
-=======
->>>>>>> e20ef1af
     return {}
   }
 
@@ -119,12 +95,6 @@
    * @returns {object} Object of all static methods to be mixed in
    */
   get staticMethods () {
-<<<<<<< HEAD
-    // @ts-ignore
-    const plugin = this // eslint-disable-line
-
-=======
->>>>>>> e20ef1af
     return {}
   }
 }
