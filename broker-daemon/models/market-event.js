--- conflicted
+++ resolved
@@ -19,13 +19,9 @@
  */
 const LOWER_BOUND = '\x00'
 
-<<<<<<< HEAD
-/** @type {object<string, string>} */
-=======
 /** @typedef {{[k: string]: string}} Dictionary */
 
 /** @type {Dictionary} */
->>>>>>> e20ef1af
 const TYPES = Object.freeze({
   PLACED: 'PLACED',
   FILLED: 'FILLED',
@@ -67,11 +63,7 @@
   amount (baseSymbol) {
     const baseCurrencyConfig = CONFIG.currencies.find(({ symbol }) => symbol === baseSymbol)
 
-<<<<<<< HEAD
-    if (!baseCurrencyConfig || !baseCurrencyConfig.quantumsPerCommon) {
-=======
     if (!baseCurrencyConfig) {
->>>>>>> e20ef1af
       throw new Error('Invalid currency config')
     }
 
@@ -88,12 +80,7 @@
     const baseCurrencyConfig = CONFIG.currencies.find(({ symbol }) => symbol === baseSymbol)
     const counterCurrencyConfig = CONFIG.currencies.find(({ symbol }) => symbol === counterSymbol)
 
-<<<<<<< HEAD
-    if (!baseCurrencyConfig || !counterCurrencyConfig ||
-      !baseCurrencyConfig.quantumsPerCommon || !counterCurrencyConfig.quantumsPerCommon) {
-=======
     if (!baseCurrencyConfig || !counterCurrencyConfig) {
->>>>>>> e20ef1af
       throw new Error('Invalid currency config')
     }
     const baseCommonAmount = Big(this.payload.baseAmount).div(baseCurrencyConfig.quantumsPerCommon)
@@ -151,11 +138,7 @@
    * Returns a range query for leveldb from a given timestamp
    *
    * @param {string} startTime - time in nanoseconds
-<<<<<<< HEAD
-   * @returns {{ gte: string}} range
-=======
    * @returns {{ gte: string }} range
->>>>>>> e20ef1af
    */
   static rangeFromTimestamp (startTime) {
     return {
