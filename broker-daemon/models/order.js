--- conflicted
+++ resolved
@@ -461,12 +461,8 @@
    * Create a set of options that can be passed to a LevelUP `createReadStream` call
    * that limits the set to orders that belong to the given blockOrderid.
    * This works because all orders are prefixed with their blockOrderId and the Delimiter.
-<<<<<<< HEAD
-   * @param {string} blockOrderId - id of the block order to create a range for
-=======
    * @param {string} startId - of of the block order to start the range
    * @param {string} endId - id of the block order to end the range
->>>>>>> 09639ada
    * @returns {Object} Options object that can be used in {@link https://github.com/Level/levelup#createReadStream}
    */
   static rangeForBlockOrderIds (startId, endId) {
