const MarketEvent = require('./market-event')
const Big = require('../utils/big')
const CONFIG = require('../config.json')

/**
 * Class representation from market events that are used for the orderbook. This model
 * is local to the broker only.
 */
class MarketEventOrder {
  /**
   * Create a MarketEventOrder
   * @param {object} order
   * @param {string} order.orderId       - Unique ID assigned by the relayer to identify an order
   * @param {string} order.createdAt     - When the order was created
   * @param {string} order.baseAmount    - Amount, represented as an integer in the base currency's smallest unit, to be transacted
   * @param {string} order.counterAmount - Amount, represented as an integer in the counter currency's smallest unit, to be transacted
   * @param {string} order.side          - Side of the transaction that the order is on, either BID or ASK
   * @param {string} order.baseSymbol    - Currency symbol for the base currency in the market, e.g. BTC
   * @param {string} order.counterSymbol - Currency symbol for the counter or quote currency in the market, e.g. LTC
   */
  constructor ({ orderId, createdAt, baseAmount, counterAmount, side, baseSymbol, counterSymbol }) {
    this.orderId = orderId
    this.createdAt = createdAt
    this.baseAmount = baseAmount
    this.counterAmount = counterAmount
    this.side = side
    this.baseSymbol = baseSymbol
    this.counterSymbol = counterSymbol
  }

  get key () {
    return this.orderId
  }

  get value () {
    const { createdAt, baseAmount, counterAmount, side, baseSymbol, counterSymbol } = this
    return JSON.stringify({ createdAt, baseAmount, counterAmount, side, baseSymbol, counterSymbol })
  }

  /**
   * Price of the order in the smallest unit for each currency
   * @returns {string} Number, rounded to 16 decimal places, represented as a string
   */
  get quantumPrice () {
    const counterAmount = Big(this.counterAmount)
    const baseAmount = Big(this.baseAmount)

    // TODO: make the number of decimal places configurable
    return counterAmount.div(baseAmount).toFixed(16)
  }

  /**
   * Price of the order in common units for each currency
   * @returns {string} Decimal string of the price in common units
   */
  get price () {
    const baseCurrencyConfig = CONFIG.currencies.find(({ symbol }) => symbol === this.baseSymbol)
    const counterCurrencyConfig = CONFIG.currencies.find(({ symbol }) => symbol === this.counterSymbol)

<<<<<<< HEAD
    if (!baseCurrencyConfig || !counterCurrencyConfig ||
      !baseCurrencyConfig.quantumsPerCommon || !counterCurrencyConfig.quantumsPerCommon) {
=======
    if (!baseCurrencyConfig || !counterCurrencyConfig) {
>>>>>>> e20ef1af
      throw new Error('Invalid currency config')
    }

    const baseCommonAmount = Big(this.baseAmount).div(baseCurrencyConfig.quantumsPerCommon)
    const counterCommonAmount = Big(this.counterAmount).div(counterCurrencyConfig.quantumsPerCommon)

    return counterCommonAmount.div(baseCommonAmount).toFixed(16)
  }

  /**
   * Get the amount of the order - i.e. the number of common units of base currency
   * @returns {string} Decimal string of the amount
   */
  get amount () {
    const baseCurrencyConfig = CONFIG.currencies.find(({ symbol }) => symbol === this.baseSymbol)

<<<<<<< HEAD
    if (!baseCurrencyConfig || !baseCurrencyConfig.quantumsPerCommon) {
=======
    if (!baseCurrencyConfig) {
>>>>>>> e20ef1af
      throw new Error('Invalid currency config')
    }
    return Big(this.baseAmount).div(baseCurrencyConfig.quantumsPerCommon).toFixed(16)
  }

  /**
   * Serialize the market event order for use by end users
   * @returns {object}
   */
  serialize () {
    const { orderId, side, price, amount } = this
    return {
      orderId,
      side,
      price,
      amount
    }
  }

  /**
   * @param {object} event
   * @param {string} marketName
   * @returns {MarketEventOrder}
   */
  static fromEvent (event, marketName) {
    const params = {
      orderId: event.orderId
    }

    if (event.eventType === MarketEvent.TYPES.PLACED) {
      Object.assign(params, {
        createdAt: event.timestamp,
        baseAmount: event.payload.baseAmount.toString(),
        counterAmount: event.payload.counterAmount.toString(),
        side: event.payload.side,
        baseSymbol: marketName.split('/')[0],
        counterSymbol: marketName.split('/')[1]
      })
    }

    // @ts-ignore
    return new this(params)
  }

  static fromStorage (key, value) {
    return new this({
      orderId: key,
      ...JSON.parse(value)
    })
  }
}

MarketEventOrder.SIDES = Object.freeze({
  ASK: 'ASK',
  BID: 'BID'
})

module.exports = MarketEventOrder<|MERGE_RESOLUTION|>--- conflicted
+++ resolved
@@ -57,12 +57,7 @@
     const baseCurrencyConfig = CONFIG.currencies.find(({ symbol }) => symbol === this.baseSymbol)
     const counterCurrencyConfig = CONFIG.currencies.find(({ symbol }) => symbol === this.counterSymbol)
 
-<<<<<<< HEAD
-    if (!baseCurrencyConfig || !counterCurrencyConfig ||
-      !baseCurrencyConfig.quantumsPerCommon || !counterCurrencyConfig.quantumsPerCommon) {
-=======
     if (!baseCurrencyConfig || !counterCurrencyConfig) {
->>>>>>> e20ef1af
       throw new Error('Invalid currency config')
     }
 
@@ -79,11 +74,7 @@
   get amount () {
     const baseCurrencyConfig = CONFIG.currencies.find(({ symbol }) => symbol === this.baseSymbol)
 
-<<<<<<< HEAD
-    if (!baseCurrencyConfig || !baseCurrencyConfig.quantumsPerCommon) {
-=======
     if (!baseCurrencyConfig) {
->>>>>>> e20ef1af
       throw new Error('Invalid currency config')
     }
     return Big(this.baseAmount).div(baseCurrencyConfig.quantumsPerCommon).toFixed(16)
