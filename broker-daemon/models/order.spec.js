--- conflicted
+++ resolved
@@ -31,15 +31,6 @@
 
     it('creates orders from a key and value', () => {
       const params = {
-<<<<<<< HEAD
-        baseSymbol: 'BTC',
-        counterSymbol: 'LTC',
-        side: 'BID',
-        baseAmount: '10000',
-        counterAmount: '100000',
-        ownerId: 'fakeID',
-        makerAddress: 'bolt:123019230jasofdij'
-=======
         order: {
           baseSymbol: 'BTC',
           counterSymbol: 'LTC',
@@ -47,9 +38,8 @@
           baseAmount: '10000',
           counterAmount: '100000',
           ownerId: 'fakeID',
-          payTo: 'ln:123019230jasofdij'
+          makerAddress: 'bolt:123019230jasofdij'
         }
->>>>>>> 8cfba95d
       }
       const blockOrderId = 'blockid'
       const orderId = 'myid'
@@ -59,38 +49,17 @@
 
       expect(order).to.have.property('blockOrderId', blockOrderId)
       expect(order).to.have.property('orderId', orderId)
-<<<<<<< HEAD
-      expect(order).to.have.property('baseSymbol', params.baseSymbol)
-      expect(order).to.have.property('counterSymbol', params.counterSymbol)
-      expect(order).to.have.property('side', params.side)
-      expect(order).to.have.property('baseAmount', params.baseAmount)
-      expect(order).to.have.property('counterAmount', params.counterAmount)
-      expect(order).to.have.property('ownerId', params.ownerId)
-      expect(order).to.have.property('makerAddress', params.makerAddress)
-=======
       expect(order).to.have.property('baseSymbol', params.order.baseSymbol)
       expect(order).to.have.property('counterSymbol', params.order.counterSymbol)
       expect(order).to.have.property('side', params.order.side)
       expect(order).to.have.property('baseAmount', params.order.baseAmount)
       expect(order).to.have.property('counterAmount', params.order.counterAmount)
       expect(order).to.have.property('ownerId', params.order.ownerId)
-      expect(order).to.have.property('payTo', params.order.payTo)
->>>>>>> 8cfba95d
+      expect(order).to.have.property('makerAddress', params.order.makerAddress)
     })
 
     it('assigns parameters from after order creation to the order object', () => {
       const params = {
-<<<<<<< HEAD
-        baseSymbol: 'BTC',
-        counterSymbol: 'LTC',
-        side: 'BID',
-        baseAmount: '10000',
-        counterAmount: '100000',
-        ownerId: 'fakeID',
-        makerAddress: 'bolt:123019230jasofdij',
-        feePaymentRequest: 'myrequest',
-        depositPaymentRequest: 'yourrequest'
-=======
         order: {
           baseSymbol: 'BTC',
           counterSymbol: 'LTC',
@@ -98,11 +67,10 @@
           baseAmount: '10000',
           counterAmount: '100000',
           ownerId: 'fakeID',
-          payTo: 'ln:123019230jasofdij',
+          makerAddress: 'bolt:123019230jasofdij',
           feePaymentRequest: 'myrequest',
           depositPaymentRequest: 'yourrequest'
         }
->>>>>>> 8cfba95d
       }
       const blockOrderId = 'blockid'
       const orderId = 'myid'
