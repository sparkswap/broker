--- conflicted
+++ resolved
@@ -133,57 +133,33 @@
   }
 
   /**
-<<<<<<< HEAD
-   * Convenience getter for baseAmount
-   * @return {String} String representation of the amount of currency to be transacted in base currency's smallest unit
-   */
-=======
   * Convenience getter for outboundAmount
   * @return {String} String representation of the amount of currency we will send outbound for the order
   */
->>>>>>> 7c641420
   get outboundAmount () {
     return this.isBid ? this.counterAmount : this.baseAmount
   }
 
   /**
-<<<<<<< HEAD
-   * Convenience getter for counterAmount calculated using the block order price
-   * @return {String} String representation of the amount of currency to be transacted in counter currency's smallest unit
-   */
-=======
   * Convenience getter for inboundAmount
   * @return {String} String representation of the amount of currency we will receive inbound for the order
   */
->>>>>>> 7c641420
   get inboundAmount () {
     return this.isBid ? this.baseAmount : this.counterAmount
   }
 
   /**
-<<<<<<< HEAD
-   * Get the symbol of the currency we will receive inbound if the order is completed
-   * @return {String} Currency symbol
-   */
-=======
   * Get the symbol of the currency we will receive inbound
   * @return {String} Currency symbol
   */
->>>>>>> 7c641420
   get inboundSymbol () {
     return this.isBid ? this.baseSymbol : this.counterSymbol
   }
 
   /**
-<<<<<<< HEAD
-   * Get the symbol of the currency we will send outbound if the order is completed
-   * @return {String} Currency symbol
-   */
-=======
   * Get the symbol of the currency we will send outbound
   * @return {String} Currency symbol
   */
->>>>>>> 7c641420
   get outboundSymbol () {
     return this.isBid ? this.counterSymbol : this.baseSymbol
   }
