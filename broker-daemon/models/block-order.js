const { promisify } = require('util')
const nano = require('nano-seconds')
const Order = require('./order')
const Fill = require('./fill')

const { Big, nanoToDatetime, getRecords } = require('../utils')
const CONFIG = require('../config.json')
const { BlockOrderNotFoundError } = require('./errors')
const { OrderStateMachine, FillStateMachine } = require('../state-machines')

/** @typedef {import('level-sublevel')} Sublevel */

/**
 * @class Model representing Block Orders
 */
class BlockOrder {
  /**
   * Instantiate a new Block Order
   * @param {object} args
   * @param {string} args.id          - Unique id for the block order
   * @param {string} args.marketName  - Market name (e.g. BTC/LTC)
   * @param {string} args.side        - Side of the market being taken (i.e. BID or ASK)
   * @param {string} args.amount      - Size of the order in base currency (e.g. '10000')
   * @param {string} args.price       - Limit price for the order (e.g. '100.1')
   * @param {string} args.timeInForce - Time restriction on the order (e.g. GTC, FOK)
<<<<<<< HEAD
   * @param {string} args.timestamp
   * @param {string} args.status      - Block Order status
=======
   * @param {string} [args.timestamp]
   * @param {string} [args.status]      - Block Order status
>>>>>>> e20ef1af
   */
  constructor ({ id, marketName, side, amount, price, timeInForce, timestamp, status = BlockOrder.STATUSES.ACTIVE }) {
    this.id = id
    this.marketName = marketName
    this.price = price ? Big(price) : null
    this.status = status
    this.timestamp = timestamp || nano.toString()

    if (!this.baseCurrencyConfig) {
      throw new Error(`No currency configuration is available for ${this.baseSymbol}`)
    }

    if (!this.counterCurrencyConfig) {
      throw new Error(`No currency configuration is available for ${this.counterSymbol}`)
    }

    if (!BlockOrder.TIME_RESTRICTIONS[timeInForce]) {
      throw new Error(`${timeInForce} is not a supported time restriction`)
    }
    this.timeInForce = timeInForce

    if (!BlockOrder.SIDES[side]) {
      throw new Error(`${side} is not a valid side for a BlockOrder`)
    }
    this.side = side

    if (!amount) {
      throw new Error(`A transaction amount is required to create a block order`)
    }

    this.amount = Big(amount)

    if (this.baseAmount !== this.amount.times(this.baseCurrencyConfig.quantumsPerCommon).toString()) {
      throw new Error(`Amount is too precise for ${this.baseSymbol}`)
    }

    this.orders = []
    this.fills = []
  }

  get datetime () {
    return nanoToDatetime(this.timestamp)
  }

  /**
   * Convenience getter for the inverse side of the market
   * @returns {string} `BID` or `ASK`
   */
  get inverseSide () {
    if (this.side === BlockOrder.SIDES.BID) {
      return BlockOrder.SIDES.ASK
    }

    return BlockOrder.SIDES.BID
  }

  /**
   * Convenience getter for baseSymbol
   * @returns {string} Base symbol from market name (e.g. BTC from BTC/LTC)
   */
  get baseSymbol () {
    return this.marketName.split('/')[0]
  }

  /**
   * Convenience getter for counterSymbol
   * @returns {string} Counter symbol from market name (e.g. LTC from BTC/LTC)
   */
  get counterSymbol () {
    return this.marketName.split('/')[1]
  }

  /**
   * Get configuration for the baseSymbol
   * @returns {object} Currency configuration
   */
  get baseCurrencyConfig () {
    return CONFIG.currencies.find(({ symbol }) => symbol === this.baseSymbol)
  }

  /**
   * Get configuration for the counterSymbol
   * @returns {object} Currency configuration
   */
  get counterCurrencyConfig () {
    return CONFIG.currencies.find(({ symbol }) => symbol === this.counterSymbol)
  }

  /**
   * Convenience getter for baseAmount
   * @returns {string} String representation of the amount of currency to be transacted in base currency's smallest unit
   */
  get baseAmount () {
    return this.amount.times(this.baseCurrencyConfig.quantumsPerCommon).round(0).toString()
  }

  /**
   * Convenience getter for counterAmount calculated using the block order price
   * @returns {string | undefined} String representation of the amount of currency to be transacted in counter currency's smallest unit
   */
  get counterAmount () {
    if (!this.price) {
      // if we can't calculate the amount, we treat the property as unset, i.e. undefined
      return
    }

    const counterCommonAmount = this.amount.times(this.price)
    return counterCommonAmount.times(this.counterCurrencyConfig.quantumsPerCommon).round(0).toString()
  }

  /**
  * Convenience getter for outboundAmount
  * @returns {string | undefined} String representation of the amount of currency we will send outbound for the order
  */
  get outboundAmount () {
    return this.isBid ? this.counterAmount : this.baseAmount
  }

  /**
  * Convenience getter for inboundAmount
  * @returns {string | undefined} String representation of the amount of currency we will receive inbound for the order
  */
  get inboundAmount () {
    return this.isBid ? this.baseAmount : this.counterAmount
  }

  /**
  * Get the symbol of the currency we will receive inbound
  * @returns {string} Currency symbol
  */
  get inboundSymbol () {
    return this.isBid ? this.baseSymbol : this.counterSymbol
  }

  /**
  * Get the symbol of the currency we will send outbound
  * @returns {string} Currency symbol
  */
  get outboundSymbol () {
    return this.isBid ? this.counterSymbol : this.baseSymbol
  }

  /**
   * Price of an order expressed in terms of the smallest unit of each currency
   * @returns {string | undefined} Decimal of the price expressed as a string with 16 decimal places
   */
  get quantumPrice () {
    if (!this.counterAmount) return
    return Big(this.counterAmount).div(this.baseAmount).toFixed(16)
  }

  /**
   * get key for storage in leveldb
   * @returns {string} Block order id
   */
  get key () {
    return this.id
  }

  /**
   * get value for storage in leveldb
   * @returns {string} Stringified JSON object
   */
  get value () {
    const {
      marketName,
      side,
      amount,
      price,
      timeInForce,
      timestamp,
      status
    } = this

    return JSON.stringify({
      marketName,
      side,
      amount: amount.toString(),
      price: price ? price.toString() : null,
      timeInForce,
      timestamp,
      status
    })
  }

  get activeFills () {
    const { CREATED, FILLED } = FillStateMachine.STATES
    return this.fills.filter(fill => [CREATED, FILLED].includes(fill.state))
  }

  get activeOrders () {
    const { CREATED, PLACED, EXECUTING } = OrderStateMachine.STATES
    return this.orders.filter(order => [CREATED, PLACED, EXECUTING].includes(order.state))
  }

  get openOrders () {
    const { CREATED, PLACED } = OrderStateMachine.STATES
    return this.orders.filter(order => [CREATED, PLACED].includes(order.state))
  }

  /**
   * get boolean for if the blockOrder is a bid
   * @returns {boolean}
   */
  get isBid () {
    return this.side === BlockOrder.SIDES.BID
  }

  /**
   * get boolean for if the blockOrder is an ask
   * @returns {boolean}
   */
  get isAsk () {
    return this.side === BlockOrder.SIDES.ASK
  }

  /**
   * get boolean for if the blockOrder is in an active
   * @returns {boolean}
   */
  get isActive () {
    return this.status === BlockOrder.STATUSES.ACTIVE
  }

  /**
   * get boolean for if the blockOrder is an a state to be worked
   * @returns {boolean}
   */
  get isInWorkableState () {
    return this.isActive
  }

  /**
   * get boolean for if the blockOrder is a marketOrder
   * @returns {boolean}
   */
  get isMarketOrder () {
    return !this.price
  }

  /**
   * Move the block order to a failed status
   * @returns {BlockOrder} Modified block order instance
   */
  fail () {
    // TODO: Do we need to fail the remaining orders that are tied to this block order in the ordersStore?
    this.status = BlockOrder.STATUSES.FAILED
    return this
  }

  /**
   * Move the block order to a completed status
   * @returns {BlockOrder} Modified block order instance
   */
  complete () {
    this.status = BlockOrder.STATUSES.COMPLETED
    return this
  }

  /**
   * Move the block order to a cancelled status
   * @returns {BlockOrder} Modified block order instance
   */
  cancel () {
    // TODO: Do we need to cancel the remaining orders that are tied to this block order in the ordersStore?
    this.status = BlockOrder.STATUSES.CANCELLED
    return this
  }

  /**
   * Populates orders on a block order
   * @param {Sublevel} store
   * @returns {Promise<void>}
   */
  async populateOrders (store) {
    const orders = await getRecords(
      store,
      (key, value) => {
        const { order, state, error, dates } = JSON.parse(value)
        return { order: Order.fromObject(key, order), state, error, dates }
      },
      // limit the orders we retrieve to those that belong to this blockOrder, i.e. those that are in
      // its prefix range.
      Order.rangeForBlockOrderIds(this.id, this.id)
    )
    this.orders = orders
    return undefined
  }

  /**
   * Populates fills on a block order
   * @param {Sublevel} store
   * @returns {Promise<void>}
   */
  async populateFills (store) {
    const fills = await getRecords(
      store,
      (key, value) => {
        const { fill, state, error, dates } = JSON.parse(value)
        return { fill: Fill.fromObject(key, fill), state, error, dates }
      },
      // limit the fills we retrieve to those that belong to this blockOrder, i.e. those that are in
      // its prefix range.
      Fill.rangeForBlockOrderIds(this.id, this.id)
    )
    this.fills = fills
    return undefined
  }

  /**
   * serialize a block order for transmission via grpc
   * @returns {object} Object to be serialized into a GRPC message
   */
  serialize () {
    const orders = this.orders.map((orderObject) => {
      return OrderStateMachine.serialize(orderObject)
    })

    const fills = this.fills.map((fillObject) => {
      return FillStateMachine.serialize(fillObject)
    })

    const serialized = {
      market: this.marketName,
      side: this.side,
      amount: this.amount.toFixed(16),
      timeInForce: this.timeInForce,
      status: this.status,
      timestamp: this.timestamp,
      datetime: this.datetime,
      orders,
      fills
    }

    if (this.price) {
      serialized.limitPrice = this.price.toFixed(16)
    } else {
      serialized.isMarketOrder = true
    }

    return serialized
  }

  /**
   * Returns a serialized summary of a block order
   * @returns {object}
   */
  serializeSummary () {
    const serialized = {
      blockOrderId: this.id,
      market: this.marketName,
      side: this.side,
      amount: this.amount.toFixed(16),
      timeInForce: this.timeInForce,
      timestamp: this.timestamp,
      datetime: this.datetime,
      status: this.status
    }

    if (this.price) {
      serialized.limitPrice = this.price.toFixed(16)
    } else {
      serialized.isMarketOrder = true
    }

    return serialized
  }

  /**
   * Re-instantiate a previously saved BlockOrder
   *
   * @param  {string} key   - Key used to retrieve the BlockOrder
   * @param  {string} value - Value returned from leveldb
   * @returns {BlockOrder}   BlockOrder instance
   */
  static fromStorage (key, value) {
    const {
      marketName,
      side,
      amount,
      price,
      timeInForce,
      timestamp,
      status
    } = JSON.parse(value)

    const id = key

    if (!BlockOrder.STATUSES[status]) {
      throw new Error(`Block Order status of ${status} is invalid`)
    }

    return new this({ id, marketName, side, amount, price, timeInForce, timestamp, status })
  }

  /**
   * Grab a block order from a given sublevel
   *
   * @param {Sublevel} store - block order sublevel store
   * @param {string} blockOrderId
   * @returns {Promise<BlockOrder>} BlockOrder instance
   * @throws {Error} store is null
   * @throws {BlockOrderNotFoundError} block order could not be found
   */
  static async fromStore (store, blockOrderId) {
    if (!store) throw new Error('[BlockOrder#fromStore] No store is defined')

    try {
      var value = await promisify(store.get)(blockOrderId)
    } catch (e) {
      if (e.notFound) {
        throw new BlockOrderNotFoundError(blockOrderId, e)
      }
      throw e
    }

    return BlockOrder.fromStorage(blockOrderId, value)
  }
}

BlockOrder.TIME_RESTRICTIONS = Object.freeze({
  GTC: 'GTC',
  PO: 'PO'
})

BlockOrder.SIDES = Object.freeze({
  BID: 'BID',
  ASK: 'ASK'
})

BlockOrder.STATUSES = Object.freeze({
  ACTIVE: 'ACTIVE',
  CANCELLED: 'CANCELLED',
  COMPLETED: 'COMPLETED',
  FAILED: 'FAILED'
})

BlockOrder.ERRORS = Object.freeze({
  BlockOrderNotFoundError
})

module.exports = BlockOrder<|MERGE_RESOLUTION|>--- conflicted
+++ resolved
@@ -23,13 +23,8 @@
    * @param {string} args.amount      - Size of the order in base currency (e.g. '10000')
    * @param {string} args.price       - Limit price for the order (e.g. '100.1')
    * @param {string} args.timeInForce - Time restriction on the order (e.g. GTC, FOK)
-<<<<<<< HEAD
-   * @param {string} args.timestamp
-   * @param {string} args.status      - Block Order status
-=======
    * @param {string} [args.timestamp]
    * @param {string} [args.status]      - Block Order status
->>>>>>> e20ef1af
    */
   constructor ({ id, marketName, side, amount, price, timeInForce, timestamp, status = BlockOrder.STATUSES.ACTIVE }) {
     this.id = id
@@ -316,7 +311,6 @@
       Order.rangeForBlockOrderIds(this.id, this.id)
     )
     this.orders = orders
-    return undefined
   }
 
   /**
@@ -336,7 +330,6 @@
       Fill.rangeForBlockOrderIds(this.id, this.id)
     )
     this.fills = fills
-    return undefined
   }
 
   /**
