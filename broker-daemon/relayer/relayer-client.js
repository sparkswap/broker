const path = require('path')
const { readFileSync } = require('fs')
const { credentials } = require('grpc')
const caller = require('grpc-caller')

const Identity = require('./identity')

const { MarketEvent } = require('../models')
const { loadProto } = require('../utils')
const { DISABLE_AUTH } = process.env

/**
 * @constant
 * @type {String}
 * @default
 */
const RELAYER_PROTO_PATH = './proto/relayer.proto'

/**
 * Insecure stub of Identity to be used when auth is disabled
 * @return {Object}
 */
function insecureIdentity () {
  return {
    authorize (id) {
      this.logger.warn(`Not signing authorization for access to ${id}: DISABLE_AUTH is set`)
      return {}
    }
  }
}

/**
 * Interface for daemon to interact with a Kinesis Relayer
 *
 * @author kinesis
 */
class RelayerClient {
  /**
   * @typedef {Object} KeyPath
   * @property {String} privKeyPath Path to a private key
   * @property {String} pubKeyPath  Path to the public key corresponding to the private key
   */

  /**
<<<<<<< HEAD
   * @param {KeyPath} idKeyPath            Path to public and private key for the broker's identity
   * @param {Object}  relayerOpts
   * @param {String}  relayerOpts.host     Hostname and port of the Relayer RPC server
   * @param {String}  relayerOpts.certPath Absolute path to the root certificate for the Relayer
   * @param {Logger}  logger
   */
  constructor ({ privKeyPath, pubKeyPath }, { certPath, host = 'localhost:28492' }, logger) {
=======
   * @param {KeyPath} idKeyPath Path to public and private key for the broker's identity
   * @param {String}  host      Hostname and port of the Relayer RPC server
   * @param {Logger}  logger
   */
  constructor ({ privKeyPath, pubKeyPath }, host = 'localhost:28492', logger) {
>>>>>>> f9675acf
    this.logger = logger || console
    this.address = host
    this.proto = loadProto(path.resolve(RELAYER_PROTO_PATH))
    this.identity = Identity.load(privKeyPath, pubKeyPath)

    if (!DISABLE_AUTH) {
      this.identity = Identity.load(privKeyPath, pubKeyPath)
      const channelCredentials = credentials.createSsl(readFileSync(certPath))
      // `service_url` in the line below is defined by the grpc lib, so we need to tell eslint to ignore snake case
      // eslint-disable-next-line
      const callCredentials = credentials.createFromMetadataGenerator(({ service_url }, callback) => {
        callback(null, this.identity.identify())
      })
      this.credentials = credentials.combineChannelCredentials(channelCredentials, callCredentials)
    } else {
      this.logger.warn('WARNING: SSL is not enabled and no credentials will be passed to the Relayer. This is only suitable for use in development.')
      this.identity = insecureIdentity()
      this.credentials = credentials.createInsecure()
    }

    this.makerService = caller(this.address, this.proto.MakerService, this.credentials)
    this.takerService = caller(this.address, this.proto.TakerService, this.credentials)
    this.healthService = caller(this.address, this.proto.HealthService, this.credentials)
    this.orderbookService = caller(this.address, this.proto.OrderBookService, this.credentials)
    this.paymentChannelNetworkService = caller(this.address, this.proto.PaymentChannelNetworkService, this.credentials)
  }

  /**
   * Opens a stream with the exchange to watch for market events
   *
   * @param {EventEmitter} eventHandler
   * @param {LevelUP} store
   * @param {Object} params
   * @returns {Promise<void>} a promise that resolves when the market is up to date with the remote relayer
   */
  watchMarket (store, { baseSymbol, counterSymbol, lastUpdated }) {
    const RESPONSE_TYPES = this.proto.WatchMarketResponse.ResponseType

    const params = {
      baseSymbol,
      counterSymbol,
      // TODO: fix null value for lastUpdated
      lastUpdated: (lastUpdated || '0')
    }

    return new Promise(async (resolve, reject) => {
      this.logger.info('Setting up market watcher', params)

      try {
        const watcher = this.orderbookService.watchMarket(params)

        watcher.on('end', () => {
          this.logger.info('Remote ended stream', params)
          // TODO: retry stream?
          throw new Error(`Remote relayer ended stream for ${baseSymbol}/${counterSymbol}`)
        })

        watcher.on('data', async (response) => {
          this.logger.info(`response type is ${response.type}`)
          if (RESPONSE_TYPES[response.type] === RESPONSE_TYPES.EXISTING_EVENTS_DONE) {
            this.logger.info(`Resolving because response type is: ${response.type}`)
            return resolve()
          }

          if (![RESPONSE_TYPES.EXISTING_EVENT, RESPONSE_TYPES.NEW_EVENT].includes(RESPONSE_TYPES[response.type])) {
            return this.logger.info(`Returning because response type is: ${response.type}`)
          }

          this.logger.info('Creating a market event', response.marketEvent)
          const { key, value } = new MarketEvent(response.marketEvent)
          store.put(key, value)
        })

        watcher.on('error', (err) => {
          this.logger.error('Relayer watchMarket grpc failed', err)
          process.exit(1)
          reject(err)
        })
      } catch (e) {
        return reject(e)
      }
    })
  }
}

module.exports = RelayerClient<|MERGE_RESOLUTION|>--- conflicted
+++ resolved
@@ -42,7 +42,6 @@
    */
 
   /**
-<<<<<<< HEAD
    * @param {KeyPath} idKeyPath            Path to public and private key for the broker's identity
    * @param {Object}  relayerOpts
    * @param {String}  relayerOpts.host     Hostname and port of the Relayer RPC server
@@ -50,13 +49,6 @@
    * @param {Logger}  logger
    */
   constructor ({ privKeyPath, pubKeyPath }, { certPath, host = 'localhost:28492' }, logger) {
-=======
-   * @param {KeyPath} idKeyPath Path to public and private key for the broker's identity
-   * @param {String}  host      Hostname and port of the Relayer RPC server
-   * @param {Logger}  logger
-   */
-  constructor ({ privKeyPath, pubKeyPath }, host = 'localhost:28492', logger) {
->>>>>>> f9675acf
     this.logger = logger || console
     this.address = host
     this.proto = loadProto(path.resolve(RELAYER_PROTO_PATH))
