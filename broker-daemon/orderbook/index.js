--- conflicted
+++ resolved
@@ -140,27 +140,6 @@
   }
 
   /**
-<<<<<<< HEAD
-   * Gets all trades for a specific timestamp
-   *
-   * @param {string} since - ISO8601 datetime lowerbound
-   * @param {number} limit - limit of records returned
-   * @returns {Promise<Array<object>>} trades
-   */
-  async getTrades (since, limit) {
-    this.assertSynced()
-    const params = { limit }
-    if (since) {
-      const sinceDate = new Date(since).toISOString()
-      params.gte = nano.toString(nano.fromISOString(sinceDate))
-    }
-    const trades = await getRecords(this.eventStore, MarketEvent.fromStorage.bind(MarketEvent), params)
-    return trades
-  }
-
-  /**
-=======
->>>>>>> 96ab143a
    * Get orders in the orderbook for a given side up to a given limit. If no limit is provided, gets all orders
    * @param {object} args
    * @param {string} args.side - Side of the orderbook to get orders for (i.e. `BID` or `ASK`)
