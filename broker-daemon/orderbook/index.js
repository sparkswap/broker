--- conflicted
+++ resolved
@@ -65,7 +65,6 @@
     await this.bidIndex.ensureIndex()
 
     await this.watchMarket()
-    return undefined
   }
 
   /**
@@ -131,7 +130,6 @@
       await watcher.migrate()
       await this.index.ensureIndex()
       this.watchMarket()
-      return undefined
     }
 
     watcher.once('sync', onWatcherSync)
@@ -233,11 +231,7 @@
    * get the average weighted price given the side and depth
    * @param {string} side  - Side of the orderbook to get the best priced orders for (i.e. `BID` or `ASK`)
    * @param {string} targetDepth - int64 String of the amount, in base currency base units to ge the best prices up to
-<<<<<<< HEAD
-   * @returns {Promise<number>} The weighted average price
-=======
    * @returns {Promise<typeof Big>} The weighted average price
->>>>>>> e20ef1af
    */
   async getAveragePrice (side, targetDepth) {
     const { orders, depth } = await this.getBestOrders({
@@ -295,11 +289,7 @@
    * Gets MarketEvents by timestamp
    *
    * @param {string} timestamp - timestamp in nano-seconds
-<<<<<<< HEAD
-   * @returns {Promise<Array<MarketEvent>>}
-=======
    * @returns {Promise<Array<MarketEventOrder>>}
->>>>>>> e20ef1af
    */
   async getMarketEventsByTimestamp (timestamp) {
     this.assertSynced()
