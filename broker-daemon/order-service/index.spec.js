--- conflicted
+++ resolved
@@ -6,11 +6,8 @@
 describe('OrderService', () => {
   let createBlockOrderStub
   let getBlockOrderStub
-<<<<<<< HEAD
+  let cancelBlockOrderStub
   let getBlockOrdersStub
-=======
-  let cancelBlockOrderStub
->>>>>>> 22828922
 
   let GrpcMethod
   let register
@@ -59,13 +56,11 @@
     getBlockOrderStub = sinon.stub()
     OrderService.__set__('getBlockOrder', getBlockOrderStub)
 
-<<<<<<< HEAD
+    cancelBlockOrderStub = sinon.stub()
+    OrderService.__set__('cancelBlockOrder', cancelBlockOrderStub)
+
     getBlockOrdersStub = sinon.stub()
     OrderService.__set__('getBlockOrders', getBlockOrdersStub)
-=======
-    cancelBlockOrderStub = sinon.stub()
-    OrderService.__set__('cancelBlockOrder', cancelBlockOrderStub)
->>>>>>> 22828922
   })
 
   beforeEach(() => {
@@ -199,32 +194,60 @@
     })
   })
 
-<<<<<<< HEAD
+  describe('#cancelBlockOrder', () => {
+    let callOrder = 2
+    let callArgs
+
+    beforeEach(() => {
+      callArgs = GrpcMethod.args[callOrder]
+    })
+
+    it('exposes an implementation', () => {
+      expect(server.implementation).to.have.property('cancelBlockOrder')
+      expect(server.implementation.cancelBlockOrder).to.be.a('function')
+    })
+
+    it('creates a GrpcMethod', () => {
+      expect(GrpcMethod).to.have.been.called()
+      expect(GrpcMethod).to.have.been.calledWithNew()
+      expect(server.implementation.cancelBlockOrder).to.be.equal(fakeRegistered)
+    })
+
+    it('provides the method', () => {
+      expect(callArgs[0]).to.be.equal(cancelBlockOrderStub)
+    })
+
+    it('provides a message id', () => {
+      expect(callArgs[1]).to.be.equal('[OrderService:cancelBlockOrder]')
+    })
+
+    describe('request options', () => {
+      it('passes in the logger', () => {
+        expect(callArgs[2]).to.have.property('logger', logger)
+      })
+
+      it('block order worker', () => {
+        expect(callArgs[2]).to.have.property('blockOrderWorker', blockOrderWorker)
+      })
+    })
+  })
+
   describe('#getBlockOrders', () => {
-=======
-  describe('#cancelBlockOrder', () => {
->>>>>>> 22828922
-    let callOrder = 2
-    let callArgs
-
-    beforeEach(() => {
-      callArgs = GrpcMethod.args[callOrder]
-    })
-
-    it('exposes an implementation', () => {
-<<<<<<< HEAD
+    let callOrder = 3
+    let callArgs
+
+    beforeEach(() => {
+      callArgs = GrpcMethod.args[callOrder]
+    })
+
+    it('exposes an implementation', () => {
       expect(server.implementation).to.have.property('getBlockOrders')
       expect(server.implementation.getBlockOrders).to.be.a('function')
-=======
-      expect(server.implementation).to.have.property('cancelBlockOrder')
-      expect(server.implementation.cancelBlockOrder).to.be.a('function')
->>>>>>> 22828922
-    })
-
-    it('creates a GrpcMethod', () => {
-      expect(GrpcMethod).to.have.been.called()
-      expect(GrpcMethod).to.have.been.calledWithNew()
-<<<<<<< HEAD
+    })
+
+    it('creates a GrpcMethod', () => {
+      expect(GrpcMethod).to.have.been.called()
+      expect(GrpcMethod).to.have.been.calledWithNew()
       expect(server.implementation.getBlockOrders).to.be.equal(fakeRegistered)
     })
 
@@ -234,35 +257,21 @@
 
     it('provides a message id', () => {
       expect(callArgs[1]).to.be.equal('[OrderService:getBlockOrders]')
-=======
-      expect(server.implementation.cancelBlockOrder).to.be.equal(fakeRegistered)
-    })
-
-    it('provides the method', () => {
-      expect(callArgs[0]).to.be.equal(cancelBlockOrderStub)
-    })
-
-    it('provides a message id', () => {
-      expect(callArgs[1]).to.be.equal('[OrderService:cancelBlockOrder]')
->>>>>>> 22828922
-    })
-
-    describe('request options', () => {
-      it('passes in the logger', () => {
-        expect(callArgs[2]).to.have.property('logger', logger)
-      })
-
-      it('block order worker', () => {
-        expect(callArgs[2]).to.have.property('blockOrderWorker', blockOrderWorker)
-      })
-    })
-<<<<<<< HEAD
+    })
+
+    describe('request options', () => {
+      it('passes in the logger', () => {
+        expect(callArgs[2]).to.have.property('logger', logger)
+      })
+
+      it('block order worker', () => {
+        expect(callArgs[2]).to.have.property('blockOrderWorker', blockOrderWorker)
+      })
+    })
 
     it('passes in the response', () => {
       expect(callArgs[3]).to.be.an('object')
       expect(callArgs[3]).to.have.property('GetBlockOrdersResponse', proto.GetBlockOrdersResponse)
     })
-=======
->>>>>>> 22828922
   })
 })