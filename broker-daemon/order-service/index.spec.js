--- conflicted
+++ resolved
@@ -114,11 +114,7 @@
     })
 
     it('provides a message id', () => {
-<<<<<<< HEAD
-      expect(callArgs[1]).to.be.equal('[Order:createBlockOrder]')
-=======
       expect(callArgs[1]).to.be.equal('[OrderService:createBlockOrder]')
->>>>>>> 5e86a9b3
     })
 
     describe('request options', () => {
