--- conflicted
+++ resolved
@@ -35,11 +35,7 @@
       error: sinon.stub()
     }
 
-<<<<<<< HEAD
-=======
     blockOrderWorker = sinon.stub()
-
->>>>>>> 4920221c
     GrpcMethod = sinon.stub()
     fakeRegistered = sinon.stub()
     register = sinon.stub().returns(fakeRegistered)
