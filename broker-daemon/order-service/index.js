--- conflicted
+++ resolved
@@ -3,11 +3,8 @@
 
 const createBlockOrder = require('./create-block-order')
 const getBlockOrder = require('./get-block-order')
-<<<<<<< HEAD
+const cancelBlockOrder = require('./cancel-block-order')
 const getBlockOrders = require('./get-block-orders')
-=======
-const cancelBlockOrder = require('./cancel-block-order')
->>>>>>> 22828922
 
 class OrderService {
   constructor (protoPath, { logger, blockOrderWorker }) {
@@ -28,11 +25,8 @@
     this.implementation = {
       createBlockOrder: new GrpcUnaryMethod(createBlockOrder, this.messageId('createBlockOrder'), { logger, blockOrderWorker }, { CreateBlockOrderResponse, TimeInForce }).register(),
       getBlockOrder: new GrpcUnaryMethod(getBlockOrder, this.messageId('getBlockOrder'), { logger, blockOrderWorker }, { GetBlockOrderResponse }).register(),
-<<<<<<< HEAD
+      cancelBlockOrder: new GrpcUnaryMethod(cancelBlockOrder, this.messageId('cancelBlockOrder'), { logger, blockOrderWorker }).register(),
       getBlockOrders: new GrpcUnaryMethod(getBlockOrders, this.messageId('getBlockOrders'), { logger, blockOrderWorker }, { GetBlockOrdersResponse }).register()
-=======
-      cancelBlockOrder: new GrpcUnaryMethod(cancelBlockOrder, this.messageId('cancelBlockOrder'), { logger, blockOrderWorker }).register()
->>>>>>> 22828922
     }
   }
 
