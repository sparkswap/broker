--- conflicted
+++ resolved
@@ -61,11 +61,7 @@
     await createBlockOrder({ params, blockOrderWorker }, { CreateBlockOrderResponse, TimeInForce })
 
     expect(blockOrderWorker.createBlockOrder).to.have.been.calledOnce()
-<<<<<<< HEAD
-    expect(blockOrderWorker.createBlockOrder).to.have.been.calledWith({ marketName: 'XYZ/ABC', side: 'BID', amount: '1000000', price: '1000.678', timeInForce: 'GTC' })
-=======
     expect(blockOrderWorker.createBlockOrder).to.have.been.calledWith({ marketName: 'XYZ/ABC', side: 'BID', amount: '100', price: '1000.678', timeInForce: 'GTC' })
->>>>>>> 58593f21
   })
 
   it('creates a market priced block order', async () => {
