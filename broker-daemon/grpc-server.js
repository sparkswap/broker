--- conflicted
+++ resolved
@@ -38,11 +38,8 @@
 
     this.server = new grpc.Server()
     this.relayer = new RelayerClient()
-<<<<<<< HEAD
     this.engine = new LndEngine(LND_HOST, { logger: this.logger, tlsCertPath: LND_TLS_CERT, macaroonPath: LND_MACAROON })
-=======
     this.orderbooks = new Map()
->>>>>>> 6f5b23a5
 
     this.adminService = new AdminService(this.protoPath, this)
     this.server.addService(this.adminService.definition, this.adminService.implementation)
@@ -52,14 +49,9 @@
 
     this.orderBookService = new OrderBookService(this.protoPath, this)
     this.server.addService(this.orderBookService.definition, this.orderBookService.implementation)
-<<<<<<< HEAD
 
     this.walletService = new WalletService(this.protoPath, this)
     this.server.addService(this.walletService.definition, this.walletService.implementation)
-
-    this.orderbooks = {}
-=======
->>>>>>> 6f5b23a5
   }
 
   /**
