const { GrpcUnaryMethod } = require('grpc-methods')
const { loadProto } = require('../../utils')

const healthCheck = require('./health-check')

class AdminService {
  constructor (protoPath, { logger, relayer, engine, engines }) {
    this.protoPath = protoPath
    this.proto = loadProto(this.protoPath)
    this.logger = logger

    this.definition = this.proto.AdminService.service
    this.serviceName = 'AdminService'

    const {
      HealthCheckResponse
    } = this.proto

    this.implementation = {
<<<<<<< HEAD
      healthCheck: new GrpcUnaryMethod(healthCheck, this.messageId('healthCheck'), { logger, relayer, engine }, { HealthCheckResponse }).register()
=======
      healthCheck: new GrpcUnaryMethod(healthCheck, this.messageId('healthCheck'), { logger, relayer, engines }, { HealthCheckResponse }).register(),
      getDaemonConfig: new GrpcUnaryMethod(getDaemonConfig, this.messageId('getDaemonConfig'), { logger, engine }, { GetDaemonConfigResponse }).register()
>>>>>>> 91168de1
    }
  }

  messageId (methodName) {
    return `[${this.serviceName}:${methodName}]`
  }
}

module.exports = AdminService<|MERGE_RESOLUTION|>--- conflicted
+++ resolved
@@ -17,12 +17,7 @@
     } = this.proto
 
     this.implementation = {
-<<<<<<< HEAD
-      healthCheck: new GrpcUnaryMethod(healthCheck, this.messageId('healthCheck'), { logger, relayer, engine }, { HealthCheckResponse }).register()
-=======
-      healthCheck: new GrpcUnaryMethod(healthCheck, this.messageId('healthCheck'), { logger, relayer, engines }, { HealthCheckResponse }).register(),
-      getDaemonConfig: new GrpcUnaryMethod(getDaemonConfig, this.messageId('getDaemonConfig'), { logger, engine }, { GetDaemonConfigResponse }).register()
->>>>>>> 91168de1
+      healthCheck: new GrpcUnaryMethod(healthCheck, this.messageId('healthCheck'), { logger, relayer, engines }, { HealthCheckResponse }).register()
     }
   }
 
