--- conflicted
+++ resolved
@@ -17,21 +17,12 @@
     this.proto = loadProto(this.protoPath)
     this.logger = logger
 
-<<<<<<< HEAD
-    console.log(this.proto)
-    this.definition = this.proto.brokerrpc.AdminService.service
-=======
     this.definition = this.proto.broker.rpc.AdminService.service
->>>>>>> 218667cf
     this.serviceName = 'AdminService'
 
     const {
       HealthCheckResponse
-<<<<<<< HEAD
-    } = this.proto.brokerrpc
-=======
     } = this.proto.broker.rpc
->>>>>>> 218667cf
 
     this.implementation = {
       healthCheck: new GrpcUnaryMethod(healthCheck, this.messageId('healthCheck'), { logger, relayer, engines, auth }, { HealthCheckResponse }).register()
