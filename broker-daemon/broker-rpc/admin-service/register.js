const { registerUrls } = require('../../config')

/**
 * Sparkswap url for completing registration
 * @constant
 * @type {string}
 * @default
 */
const REGISTER_URL = 'https://sparkswap.com/register/'

/**
 * Register the publicKey with the Relayer
 *
 * @param {GrpcUnaryMethod~request} request - request object
 * @param {RelayerClient} request.relayer - grpc Client for interacting with the Relayer
 * @param {Object} request.logger
 * @param {Object} responses
 * @param {Function} responses.RegisterResponse - constructor for RegisterResponse messages
 * @returns {RegisterResponse}
<<<<<<< HEAD
=======
 * @throws {Error} Unable to find registration url
>>>>>>> 9f59f36c
 */
async function register ({ relayer, logger }, { RegisterResponse }) {
  const publicKey = relayer.identity.pubKeyBase64

  // Currently we don't do anything with this entityId but we will need it in the future
  const { entityId } = await relayer.adminService.register({ publicKey })

  logger.info('Successfully registered Broker with relayer', { entityId })
<<<<<<< HEAD
  const url = `${REGISTER_URL}${entityId}`
=======

  if (!global.sparkswap || !global.sparkswap.network) {
    throw new Error('Configuration error: Could not find network for broker')
  }

  const registerUrl = registerUrls[global.sparkswap.network]

  if (!registerUrl) {
    throw new Error(`Could not find registration url for network ${global.sparkswap.network}, please check broker configuration`)
  }

  const url = `${registerUrl}${entityId}`

>>>>>>> 9f59f36c
  return new RegisterResponse({ entityId, url })
}

module.exports = register<|MERGE_RESOLUTION|>--- conflicted
+++ resolved
@@ -1,12 +1,4 @@
 const { registerUrls } = require('../../config')
-
-/**
- * Sparkswap url for completing registration
- * @constant
- * @type {string}
- * @default
- */
-const REGISTER_URL = 'https://sparkswap.com/register/'
 
 /**
  * Register the publicKey with the Relayer
@@ -17,10 +9,7 @@
  * @param {Object} responses
  * @param {Function} responses.RegisterResponse - constructor for RegisterResponse messages
  * @returns {RegisterResponse}
-<<<<<<< HEAD
-=======
  * @throws {Error} Unable to find registration url
->>>>>>> 9f59f36c
  */
 async function register ({ relayer, logger }, { RegisterResponse }) {
   const publicKey = relayer.identity.pubKeyBase64
@@ -29,9 +18,6 @@
   const { entityId } = await relayer.adminService.register({ publicKey })
 
   logger.info('Successfully registered Broker with relayer', { entityId })
-<<<<<<< HEAD
-  const url = `${REGISTER_URL}${entityId}`
-=======
 
   if (!global.sparkswap || !global.sparkswap.network) {
     throw new Error('Configuration error: Could not find network for broker')
@@ -45,7 +31,6 @@
 
   const url = `${registerUrl}${entityId}`
 
->>>>>>> 9f59f36c
   return new RegisterResponse({ entityId, url })
 }
 
