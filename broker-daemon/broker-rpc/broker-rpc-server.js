--- conflicted
+++ resolved
@@ -90,31 +90,20 @@
    * @param {Map<string, Engine>} opts.engines
    * @param {RelayerClient} opts.relayer
    * @param {BlockOrderWorker} opts.blockOrderWorker
-<<<<<<< HEAD
    * @param {Sublevel} opts.store - BrokerDaemon sublevel store
    * @param {Map<string, Orderbook>} opts.orderbooks
-   * @param {string} opts.privKeyPath - Path to private key for broker rpc
-=======
-   * @param {Map<Orderbook>} opts.orderbooks
-   * @param {Sublevel} opts.store - BrokerDaemon sublevel store
->>>>>>> e20ef1af
    * @param {string} opts.pubKeyPath - Path to public key for broker rpc
    * @param {string} opts.privKeyPath - Path to private key for broker rpc
    * @param {boolean} [opts.disableAuth=false]
    * @param {boolean} [opts.enableCors=false]
    * @param {boolean} opts.isCertSelfSigned
-<<<<<<< HEAD
-   * @param {string} opts.rpcUser
-   * @param {string} opts.rpcPass
-=======
-   * @param {?string} opts.rpcUser
-   * @param {?string} opts.rpcPass
->>>>>>> e20ef1af
+   * @param {?string} [opts.rpcUser]
+   * @param {?string} [opts.rpcPass]
    * @param {string} opts.rpcHttpProxyAddress
    * @param {Array<string>} opts.rpcHttpProxyMethods
    * @param {string} opts.rpcAddress
    */
-  constructor ({ logger, engines, relayer, blockOrderWorker, orderbooks, store, pubKeyPath, privKeyPath, disableAuth = false, enableCors = false, isCertSelfSigned, rpcUser, rpcPass, rpcHttpProxyAddress, rpcHttpProxyMethods, rpcAddress }) {
+  constructor ({ logger, engines, relayer, blockOrderWorker, orderbooks, store, pubKeyPath, privKeyPath, disableAuth = false, enableCors = false, isCertSelfSigned, rpcUser = null, rpcPass = null, rpcHttpProxyAddress, rpcHttpProxyMethods, rpcAddress }) {
     this.logger = logger
     this.engines = engines
     this.relayer = relayer
