const {
  expect,
  sinon,
  rewire,
  delay
} = require('test/test-helper')

const path = require('path')

const watchMarketPath = path.resolve(__dirname, 'watch-market')
const watchMarket = rewire(watchMarketPath)

describe('watchMarket', () => {
  let store
  let params
  let sendStub
  let onCancelStub
  let onErrorStub
  let logger
  let orderbooks
  let WatchMarketResponse
  let createLiveStream
  let liveStream
  let MarketEventOrder

  beforeEach(() => {
    logger = {
      info: sinon.stub()
    }
    params = { market: 'BTC/LTC' }
    sendStub = sinon.stub()
    onCancelStub = sinon.stub()
    onErrorStub = sinon.stub()
    liveStream = {
      on: sinon.stub(),
      removeListener: sinon.stub()
    }
    MarketEventOrder = {
      fromStorage: sinon.stub()
    }
    store = sinon.stub()
    orderbooks = new Map([['BTC/LTC', { store: store }]])
    WatchMarketResponse = sinon.stub()
    createLiveStream = sinon.stub().returns(liveStream)
    watchMarket.__set__('createLiveStream', createLiveStream)
    watchMarket.__set__('MarketEventOrder', MarketEventOrder)
  })

  it('throws if there is no orderbook', () => {
    params.market = 'ABC/XYZ'

    return expect(watchMarket({ params, send: sendStub, onCancel: onCancelStub, onError: onErrorStub, logger, orderbooks }, { WatchMarketResponse })).to.eventually.be.rejectedWith('not being tracked as a market')
  })

  it('creates a liveStream from the store', () => {
    watchMarket({ params, send: sendStub, onCancel: onCancelStub, onError: onErrorStub, logger, orderbooks }, { WatchMarketResponse })

    expect(createLiveStream).to.have.been.calledWith(store)
  })

  it('stops sending data if the stream is cancelled', () => {
    watchMarket({ params, send: sendStub, onCancel: onCancelStub, onError: onErrorStub, logger, orderbooks }, { WatchMarketResponse })

    onCancelStub.args[0][0]()

    expect(liveStream.removeListener).to.have.been.calledOnce()
    expect(liveStream.removeListener).to.have.been.calledWith('data', sinon.match.func)
  })

  it('stops sending data if the stream errors', () => {
    watchMarket({ params, send: sendStub, onCancel: onCancelStub, onError: onErrorStub, logger, orderbooks }, { WatchMarketResponse })

    onErrorStub.args[0][0]()

    expect(liveStream.removeListener).to.have.been.calledOnce()
    expect(liveStream.removeListener).to.have.been.calledWith('data', sinon.match.func)
  })

  it('sets an data handler', () => {
    watchMarket({ params, send: sendStub, onCancel: onCancelStub, onError: onErrorStub, logger, orderbooks }, { WatchMarketResponse })

    expect(liveStream.on).to.have.been.calledWith('data', sinon.match.func)
  })

  it('sends add events', async () => {
    const fakeOrder = { key: 'key', value: JSON.stringify({ baseAmount: '100', counterAmount: '1000', side: 'BID' }), type: 'put' }
    const fakeSerialized = 'blah'
    const serialize = sinon.stub().returns(fakeSerialized)

    liveStream.on.withArgs('data').callsArgWithAsync(1, fakeOrder)
    MarketEventOrder.fromStorage.returns({
      serialize
    })

    watchMarket({ params, send: sendStub, onCancel: onCancelStub, onError: onErrorStub, logger, orderbooks }, { WatchMarketResponse })

    await delay(10)
    expect(MarketEventOrder.fromStorage).to.have.been.calledOnce()
    expect(MarketEventOrder.fromStorage).to.have.been.calledWith(fakeOrder.key, fakeOrder.value)
    expect(serialize).to.have.been.calledOnce()
    expect(sendStub).to.have.been.calledOnce()
    expect(WatchMarketResponse).to.have.been.calledOnce()
<<<<<<< HEAD
    expect(WatchMarketResponse).to.have.been.calledWith({marketEvent: fakeSerialized})
=======
    expect(WatchMarketResponse).to.have.been.calledWith({ type: 'ADD', marketEvent: fakeSerialized })
  })

  it('sends delete events if type is del', async () => {
    const fakeOrder = { key: 'key', type: 'del' }
    const marketEvent = {
      orderId: fakeOrder.key
    }

    liveStream.on.withArgs('data').callsArgWithAsync(1, fakeOrder)

    watchMarket({ params, send: sendStub, onCancel: onCancelStub, onError: onErrorStub, logger, orderbooks }, { WatchMarketResponse })

    await delay(10)
    expect(sendStub).to.have.been.calledOnce()
    expect(WatchMarketResponse).to.have.been.calledOnce()
    expect(WatchMarketResponse).to.have.been.calledWith({ type: 'DELETE', marketEvent: marketEvent })
>>>>>>> 1f17fa97
  })
})<|MERGE_RESOLUTION|>--- conflicted
+++ resolved
@@ -100,26 +100,6 @@
     expect(serialize).to.have.been.calledOnce()
     expect(sendStub).to.have.been.calledOnce()
     expect(WatchMarketResponse).to.have.been.calledOnce()
-<<<<<<< HEAD
-    expect(WatchMarketResponse).to.have.been.calledWith({marketEvent: fakeSerialized})
-=======
-    expect(WatchMarketResponse).to.have.been.calledWith({ type: 'ADD', marketEvent: fakeSerialized })
-  })
-
-  it('sends delete events if type is del', async () => {
-    const fakeOrder = { key: 'key', type: 'del' }
-    const marketEvent = {
-      orderId: fakeOrder.key
-    }
-
-    liveStream.on.withArgs('data').callsArgWithAsync(1, fakeOrder)
-
-    watchMarket({ params, send: sendStub, onCancel: onCancelStub, onError: onErrorStub, logger, orderbooks }, { WatchMarketResponse })
-
-    await delay(10)
-    expect(sendStub).to.have.been.calledOnce()
-    expect(WatchMarketResponse).to.have.been.calledOnce()
-    expect(WatchMarketResponse).to.have.been.calledWith({ type: 'DELETE', marketEvent: marketEvent })
->>>>>>> 1f17fa97
+    expect(WatchMarketResponse).to.have.been.calledWith({ marketEvent: fakeSerialized })
   })
 })