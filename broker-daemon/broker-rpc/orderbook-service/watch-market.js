const createLiveStream = require('level-live-stream')
const { MarketEventOrder } = require('../../models')

/**
 * Promise that never resolves to keep open the watchMarket stream
 * so our gRPC calls do not return early
 * @constant
 * @type {Promise}
 * @default
 */
const neverResolve = new Promise(() => {})

/**
 * Creates a stream with the exchange that watches for market events
 *
 * @function
 * @param {GrpcServerStreamingMethod~request} request - request object
 * @param {Object} request.params - Request parameters from the client
 * @param {Function} request.send - Send a chunk of data to the client
 * @param {Function} request.onCancel - Handle cancelled streams
 * @param {Function} request.onError - Handle errored streams
 * @param {Object} request.logger - logger for messages about the method
 * @param {Object} request.orderbooks - initialized orderbooks
 * @param {RelayerClient} request.relayer - grpc Client for interacting with the relayer
 * @param {Object} responses
 * @param {Function} responses.WatchMarketResponse - constructor for WatchMarketResponse messages
 * @returns {void}
 */
async function watchMarket ({ params, send, onCancel, onError, logger, orderbooks }, { WatchMarketResponse }) {
  // TODO: Some validation on here. Maybe the client can call out for valid markets
  // from the relayer so we dont event make a request if it is invalid
  const { market } = params
  const orderbook = orderbooks.get(market)

  if (!orderbook) {
    throw new Error(`${market} is not being tracked as a market.`)
  }

  const liveStream = createLiveStream(orderbook.store)

  /**
   * Send market events to clients when records are added/deleted in the orderbook data store
<<<<<<< HEAD
   * @param  {Object}  opts       Database operation from LevelDb
   * @param  {String}  opts.key   Key of the database object
   * @param  {String}  opts.value Value of the database object
   * @return {void}
=======
   * @param  {Object}  opts       - Database operation from LevelDb
   * @param  {string}  opts.type  - type of database operation, i.e. `put` or `del`
   * @param  {string}  opts.key   - Key of the database object being `put`ed or `del`ed
   * @param  {string}  opts.value - Value of the database object to be `put` (undefined for `del`)
   * @param  {boolean} opts.sync  - Flag from level-live-stream indicating that the stream is caught up to the present
   * @returns {void}
>>>>>>> 1f17fa97
   */
  const onData = (opts) => {
    if (opts.type === 'put') {
      params = {
        marketEvent: MarketEventOrder.fromStorage(opts.key, opts.value).serialize()
      }
      send(new WatchMarketResponse(params))
    }
  }

  onCancel(() => liveStream.removeListener('data', onData))
  onError(() => liveStream.removeListener('data', onData))

  liveStream
    .on('data', onData)

  await neverResolve
}

module.exports = watchMarket<|MERGE_RESOLUTION|>--- conflicted
+++ resolved
@@ -40,19 +40,10 @@
 
   /**
    * Send market events to clients when records are added/deleted in the orderbook data store
-<<<<<<< HEAD
-   * @param  {Object}  opts       Database operation from LevelDb
-   * @param  {String}  opts.key   Key of the database object
-   * @param  {String}  opts.value Value of the database object
-   * @return {void}
-=======
    * @param  {Object}  opts       - Database operation from LevelDb
-   * @param  {string}  opts.type  - type of database operation, i.e. `put` or `del`
-   * @param  {string}  opts.key   - Key of the database object being `put`ed or `del`ed
-   * @param  {string}  opts.value - Value of the database object to be `put` (undefined for `del`)
-   * @param  {boolean} opts.sync  - Flag from level-live-stream indicating that the stream is caught up to the present
+   * @param  {string}  opts.key   - Key of the database object
+   * @param  {string}  opts.value - Value of the database object
    * @returns {void}
->>>>>>> 1f17fa97
    */
   const onData = (opts) => {
     if (opts.type === 'put') {
