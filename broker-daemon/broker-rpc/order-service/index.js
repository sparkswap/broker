--- conflicted
+++ resolved
@@ -19,11 +19,7 @@
     this.proto = loadProto(this.protoPath)
     this.logger = logger
 
-<<<<<<< HEAD
-    this.definition = this.proto.brokerrpc.OrderService.service
-=======
     this.definition = this.proto.broker.rpc.OrderService.service
->>>>>>> 218667cf
     this.serviceName = 'OrderService'
 
     const {
