--- conflicted
+++ resolved
@@ -3,18 +3,8 @@
 /**
  * Retrieve all block orders for the given market
  *
-<<<<<<< HEAD
  * @param {GrpcUnaryMethodRequest} request - request object
- * @returns {Promise<Object>}
-=======
- * @param {GrpcUnaryMethod~request} request - request object
- * @param {object} request.params - Request parameters from the client
- * @param {BlockOrderWorker} request.blockOrderWorker
- * @param {object} request.logger
- * @param {object} responses
- * @param {Function} responses.GetBlockOrdersResponse - constructor for GetBlockOrdersResponse messages
- * @returns {Promise<GetBlockOrdersResponse>}
->>>>>>> 3def4e7c
+ * @returns {Promise<object>}
  */
 async function getBlockOrders ({ params, logger, blockOrderWorker }) {
   let { options } = params
