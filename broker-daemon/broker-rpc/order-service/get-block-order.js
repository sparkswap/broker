/** @typedef {import('../broker-rpc-server').GrpcUnaryMethodRequest} GrpcUnaryMethodRequest */

/**
 * Check on the status of a block order
 *
<<<<<<< HEAD
 * @param {GrpcUnaryMethodRequest} request - request object
 * @returns {Promise<Object>}
=======
 * @param {GrpcUnaryMethod~request} request - request object
 * @param {object} request.params - Request parameters from the client
 * @param {BlockOrderWorker} request.blockOrderWorker
 * @param {object} request.logger
 * @param {object} responses
 * @param {Function} responses.GetBlockOrderResponse - constructor for GetBlockOrderResponse messages
 * @returns {Promise<GetBlockOrderResponse>}
>>>>>>> 3def4e7c
 */
async function getBlockOrder ({ params, blockOrderWorker }) {
  const {
    blockOrderId
  } = params

  const blockOrder = await blockOrderWorker.getBlockOrder(blockOrderId)

  // the grpc response constructor does not properly serialize oneof fields, and tries to send both
  // when sending the limitPrice, it sends it as an object to encode the in64, which fails on the wire
  // so instead, we use a plain object
  return blockOrder.serialize()
}

module.exports = getBlockOrder<|MERGE_RESOLUTION|>--- conflicted
+++ resolved
@@ -3,18 +3,8 @@
 /**
  * Check on the status of a block order
  *
-<<<<<<< HEAD
  * @param {GrpcUnaryMethodRequest} request - request object
- * @returns {Promise<Object>}
-=======
- * @param {GrpcUnaryMethod~request} request - request object
- * @param {object} request.params - Request parameters from the client
- * @param {BlockOrderWorker} request.blockOrderWorker
- * @param {object} request.logger
- * @param {object} responses
- * @param {Function} responses.GetBlockOrderResponse - constructor for GetBlockOrderResponse messages
- * @returns {Promise<GetBlockOrderResponse>}
->>>>>>> 3def4e7c
+ * @returns {Promise<object>}
  */
 async function getBlockOrder ({ params, blockOrderWorker }) {
   const {
