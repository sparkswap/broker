--- conflicted
+++ resolved
@@ -5,18 +5,9 @@
 /**
  * Creates an order with the relayer
  *
-<<<<<<< HEAD
  * @param {GrpcUnaryMethodRequest} request - request object
- * @param {Object} responses
- * @param {Object} responses.TimeInForce - Time In Force enum
-=======
- * @param {GrpcUnaryMethod~request} request - request object
- * @param {object} request.params - Request parameters from the client
- * @param {object} request.blockOrderWorker
  * @param {object} responses
- * @param {Function} responses.CreateBlockOrderResponse - constructor for CreateBlockOrderResponse messages
  * @param {object} responses.TimeInForce - Time In Force enum
->>>>>>> 3def4e7c
  * @returns {Promise<CreateBlockOrderResponse>}
  */
 async function createBlockOrder ({ params, blockOrderWorker }, { TimeInForce }) {
