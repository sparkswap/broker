const path = require('path')
const { expect, rewire, sinon } = require('test/test-helper')
const { PublicError } = require('grpc-methods')
const { Big } = require('../../utils')

const commit = rewire(path.resolve(__dirname, 'commit'))

describe('commit', () => {
  let EmptyResponse
  let params
  let relayer
  let logger
  let btcEngine
  let ltcEngine
  let paymentNetworkAddress
  let res
  let createChannelRelayerStub
  let convertBalanceStub
  let createChannelStub
  let getAddressStub
  let relayerAddress
  let engines
  let getMaxOutboundChannelStub
  let getMaxInboundChannelStub
  let orderbooks

  beforeEach(() => {
    EmptyResponse = sinon.stub()
    paymentNetworkAddress = 'asdf12345@localhost'
    relayerAddress = 'qwerty@localhost'
    getAddressStub = sinon.stub().resolves({ address: paymentNetworkAddress })
    createChannelRelayerStub = sinon.stub().resolves({})
    convertBalanceStub = sinon.stub().returns('100000')
    createChannelStub = sinon.stub()
    orderbooks = new Map([['BTC/LTC', {}]])
    logger = {
      info: sinon.stub(),
      error: sinon.stub(),
      debug: sinon.stub()
    }
    getMaxOutboundChannelStub = sinon.stub().resolves({})
    getMaxInboundChannelStub = sinon.stub().resolves({})

    btcEngine = {
      createChannel: createChannelStub,
      getMaxChannel: getMaxOutboundChannelStub,
      symbol: 'BTC',
      feeEstimate: '20000',
      quantumsPerCommon: '100000000',
      maxChannelBalance: '16777215'
    }
    ltcEngine = {
      getPaymentChannelNetworkAddress: sinon.stub().resolves(relayerAddress),
      getMaxChannel: getMaxInboundChannelStub,
      symbol: 'LTC',
      feeEstimate: '20000',
      quantumsPerCommon: '100000000',
      maxChannelBalance: '1006632900'
    }
    engines = new Map([
      ['BTC', btcEngine],
      ['LTC', ltcEngine]
    ])
    params = {
      balance: '0.10000000',
      symbol: 'BTC',
      market: 'BTC/LTC'
    }
    relayer = {
      identity: {
        authorize: sinon.stub()
      },
      paymentChannelNetworkService: {
        getAddress: getAddressStub,
        createChannel: createChannelRelayerStub
      }
    }

    commit.__set__('convertBalance', convertBalanceStub)
  })

  it('balance under minimum amount throws an error for an incorrect balance', () => {
    params.balance = '0.00000100'
    return expect(
      commit({ params, relayer, logger, engines, orderbooks }, { EmptyResponse })
    ).to.be.rejectedWith(PublicError, 'Minimum balance of')
  })

  it('balance over allowed maximum value throws an error for an incorrect balance', () => {
    const maxBalance = btcEngine.maxChannelBalance
    params.balance = maxBalance + 1
    return expect(
      commit({ params, relayer, logger, engines, orderbooks }, { EmptyResponse })
    ).to.be.rejectedWith(PublicError, 'Maximum balance')
  })

  it('throws an error if the inbound channel exceeds the maximum value', () => {
    ltcEngine.maxChannelBalance = btcEngine.maxChannelBalance

    params.balance = btcEngine.maxChannelBalance - 1
    return expect(
      commit({ params, relayer, logger, engines, orderbooks }, { EmptyResponse })
    ).to.be.rejectedWith(PublicError, 'Maximum balance')
  })

  it('throws an error if creating a channel fails', () => {
    createChannelStub.rejects(new Error('channels cannot be created before the wallet is fully synced'))

    expect(
      commit({ params, relayer, logger, engines, orderbooks }, { EmptyResponse })
    ).to.be.rejectedWith(PublicError, 'Funding error')
  })

  it('throws an error if requesting an inbound channel fails', () => {
    createChannelRelayerStub.rejects(new Error('fake relayer error'))

    expect(
      commit({ params, relayer, logger, engines, orderbooks }, { EmptyResponse })
    ).to.be.rejectedWith(PublicError, 'Error requesting inbound channel')
  })

  describe('committing a balance to the relayer', () => {
    let fakeAuth
    beforeEach(async () => {
      fakeAuth = 'fake auth'
      relayer.identity.authorize.returns(fakeAuth)
      res = await commit({ params, relayer, logger, engines, orderbooks }, { EmptyResponse })
    })

    it('receives a payment channel network address from the relayer', () => {
      expect(getAddressStub).to.have.been.calledWith({ symbol: params.symbol })
    })

    it('creates a channel through an btc engine with base units', () => {
      const baseUnitsBalance = Big(params.balance).times(btcEngine.quantumsPerCommon).toString()
      expect(btcEngine.createChannel).to.have.been.calledWith(paymentNetworkAddress, baseUnitsBalance)
    })

    it('retrieves the address from an inverse engine', () => {
      expect(ltcEngine.getPaymentChannelNetworkAddress).to.have.been.called()
    })

    it('converts the balance to the currency of the channel to open on the relayer', () => {
      expect(convertBalanceStub).to.have.been.calledWith('10000000', 'BTC', 'LTC')
    })

    it('authorizes a request to the relayer', () => {
      expect(relayer.identity.authorize).to.have.been.calledOnce()
    })

    it('makes a request to the relayer to create a channel', () => {
      expect(createChannelRelayerStub).to.have.been.calledOnce()
      expect(createChannelRelayerStub).to.have.been.calledWith({
        address: relayerAddress,
        balance: '100000',
        symbol: 'LTC'
      }, fakeAuth)
    })

    it('constructs a EmptyResponse', () => {
      expect(EmptyResponse).to.have.been.calledWith({})
    })

    it('returns a EmptyResponse', () => {
      expect(res).to.be.eql(new EmptyResponse())
    })
  })

  describe('invalid market', () => {
    it('throws an error if engine does not exist for symbol', () => {
      const badParams = { symbol: 'BTC', market: 'BTC/BAD' }
      const errorMessage = `${badParams.market} is not being tracked as a market.`
      return expect(commit({ params: badParams, relayer, logger, engines, orderbooks }, { EmptyResponse })).to.eventually.be.rejectedWith(errorMessage)
    })
  })

  describe('invalid engine types', () => {
    it('throws an error if engine does not exist for symbol', () => {
      const badParams = { symbol: 'BAD', market: 'BTC/LTC' }
      const errorMessage = `No engine is configured for symbol: ${badParams.symbol}`
      return expect(commit({ params: badParams, relayer, logger, engines, orderbooks }, { EmptyResponse })).to.eventually.be.rejectedWith(errorMessage)
    })

    it('throws an error if inverse engine is not found', () => {
      const badEngines = new Map([['BTC', btcEngine]])
      return expect(
        commit({ params, relayer, logger, engines: badEngines, orderbooks }, { EmptyResponse })
      ).to.be.rejectedWith(PublicError, 'No engine is configured for symbol')
    })
  })

  describe('checking channel balances', () => {
<<<<<<< HEAD
    it('throws an error if there are already open inbound and outbound channels with the desired amount', () => {
      getMaxOutboundChannelStub.resolves({ maxBalance: '10000001' })
      getMaxInboundChannelStub.resolves({ maxBalance: '300' })
=======
    it('does not throw if there are already open inbound and outbound channel', () => {
      getMaxOutboundChannelStub.resolves({maxBalance: '10000001'})
      getMaxInboundChannelStub.resolves({maxBalance: '100000'})

>>>>>>> a9b6692c
      return expect(
        commit({ params, relayer, logger, engines, orderbooks }, { EmptyResponse })
      ).to.not.be.rejected()
    })

    it('opens an outbound channel if the outbound channel does not exist', async () => {
      getMaxOutboundChannelStub.resolves({})
      getMaxInboundChannelStub.resolves({maxBalance: '100000'})

      await commit({ params, relayer, logger, engines, orderbooks }, { EmptyResponse })

      expect(btcEngine.createChannel).to.have.been.calledOnce()
      expect(createChannelRelayerStub).to.not.have.been.called()
    })

    it('opens an inbound channel if the inbound channel does not exist', async () => {
      getMaxOutboundChannelStub.resolves({maxBalance: '10000001'})
      getMaxInboundChannelStub.resolves({})

      await commit({ params, relayer, logger, engines, orderbooks }, { EmptyResponse })

      expect(btcEngine.createChannel).to.not.have.been.called()
      expect(createChannelRelayerStub).to.have.been.calledOnce()
    })

<<<<<<< HEAD
    it('throws an error if the outbound channel does not have the desired amount', () => {
      getMaxOutboundChannelStub.resolves({ maxBalance: '1000' })
      getMaxInboundChannelStub.resolves({ maxBalance: '300' })
=======
    it('throws an error if the outbound channel does not have the desired amount excluding the fee estimate', () => {
      getMaxOutboundChannelStub.resolves({maxBalance: '1000'})
      getMaxInboundChannelStub.resolves({maxBalance: '100000'})
>>>>>>> a9b6692c
      return expect(
        commit({ params, relayer, logger, engines, orderbooks }, { EmptyResponse })
      ).to.be.rejectedWith(PublicError, 'You have an existing outbound channel with a balance lower than desired, release that channel and try again.')
    })

<<<<<<< HEAD
    it('throws an error if the inbound channel does not have the desired amount', () => {
      getMaxOutboundChannelStub.resolves({ maxBalance: '100000001' })
      getMaxInboundChannelStub.resolves({ maxBalance: '10' })
=======
    it('throws an error if the inbound channel does not have the desired amount excluding the fee estimate', () => {
      getMaxOutboundChannelStub.resolves({maxBalance: '100000001'})
      getMaxInboundChannelStub.resolves({maxBalance: '70000'})
>>>>>>> a9b6692c
      return expect(
        commit({ params, relayer, logger, engines, orderbooks }, { EmptyResponse })
      ).to.be.rejectedWith(PublicError, 'You have an existing inbound channel with a balance lower than desired, release that channel and try again.')
    })
  })
})<|MERGE_RESOLUTION|>--- conflicted
+++ resolved
@@ -190,16 +190,10 @@
   })
 
   describe('checking channel balances', () => {
-<<<<<<< HEAD
-    it('throws an error if there are already open inbound and outbound channels with the desired amount', () => {
+    it('does not throw if there are already open inbound and outbound channel', () => {
       getMaxOutboundChannelStub.resolves({ maxBalance: '10000001' })
-      getMaxInboundChannelStub.resolves({ maxBalance: '300' })
-=======
-    it('does not throw if there are already open inbound and outbound channel', () => {
-      getMaxOutboundChannelStub.resolves({maxBalance: '10000001'})
-      getMaxInboundChannelStub.resolves({maxBalance: '100000'})
-
->>>>>>> a9b6692c
+      getMaxInboundChannelStub.resolves({ maxBalance: '100000' })
+
       return expect(
         commit({ params, relayer, logger, engines, orderbooks }, { EmptyResponse })
       ).to.not.be.rejected()
@@ -207,7 +201,7 @@
 
     it('opens an outbound channel if the outbound channel does not exist', async () => {
       getMaxOutboundChannelStub.resolves({})
-      getMaxInboundChannelStub.resolves({maxBalance: '100000'})
+      getMaxInboundChannelStub.resolves({ maxBalance: '100000' })
 
       await commit({ params, relayer, logger, engines, orderbooks }, { EmptyResponse })
 
@@ -216,7 +210,7 @@
     })
 
     it('opens an inbound channel if the inbound channel does not exist', async () => {
-      getMaxOutboundChannelStub.resolves({maxBalance: '10000001'})
+      getMaxOutboundChannelStub.resolves({ maxBalance: '10000001' })
       getMaxInboundChannelStub.resolves({})
 
       await commit({ params, relayer, logger, engines, orderbooks }, { EmptyResponse })
@@ -225,29 +219,17 @@
       expect(createChannelRelayerStub).to.have.been.calledOnce()
     })
 
-<<<<<<< HEAD
-    it('throws an error if the outbound channel does not have the desired amount', () => {
+    it('throws an error if the outbound channel does not have the desired amount excluding the fee estimate', () => {
       getMaxOutboundChannelStub.resolves({ maxBalance: '1000' })
-      getMaxInboundChannelStub.resolves({ maxBalance: '300' })
-=======
-    it('throws an error if the outbound channel does not have the desired amount excluding the fee estimate', () => {
-      getMaxOutboundChannelStub.resolves({maxBalance: '1000'})
-      getMaxInboundChannelStub.resolves({maxBalance: '100000'})
->>>>>>> a9b6692c
+      getMaxInboundChannelStub.resolves({ maxBalance: '100000' })
       return expect(
         commit({ params, relayer, logger, engines, orderbooks }, { EmptyResponse })
       ).to.be.rejectedWith(PublicError, 'You have an existing outbound channel with a balance lower than desired, release that channel and try again.')
     })
 
-<<<<<<< HEAD
-    it('throws an error if the inbound channel does not have the desired amount', () => {
+    it('throws an error if the inbound channel does not have the desired amount excluding the fee estimate', () => {
       getMaxOutboundChannelStub.resolves({ maxBalance: '100000001' })
-      getMaxInboundChannelStub.resolves({ maxBalance: '10' })
-=======
-    it('throws an error if the inbound channel does not have the desired amount excluding the fee estimate', () => {
-      getMaxOutboundChannelStub.resolves({maxBalance: '100000001'})
-      getMaxInboundChannelStub.resolves({maxBalance: '70000'})
->>>>>>> a9b6692c
+      getMaxInboundChannelStub.resolves({ maxBalance: '70000' })
       return expect(
         commit({ params, relayer, logger, engines, orderbooks }, { EmptyResponse })
       ).to.be.rejectedWith(PublicError, 'You have an existing inbound channel with a balance lower than desired, release that channel and try again.')
