const path = require('path')
const { expect, rewire, sinon } = require('test/test-helper')

const WalletService = rewire(path.resolve(__dirname))

describe('WalletService', () => {
  let protoPath
  let loadProtoStub
  let logger
  let engines
  let relayer
  let unaryMethodStub
  let wallet
  let registerSpy
  let newDepositAddress
  let getPaymentChannelNetworkAddress
  let balanceSpy
  let commitSpy
  let getTradingCapacities
  let orderbooks
  let releaseChannels
  let withdrawFunds
  let createWallet
  let unlockWallet
  let walletHistory
  let auth
  let blockOrderWorker
  let changeWalletPassword
  let recoverWallet

  let reverts

  before(() => {
<<<<<<< HEAD
    reverts = []
    responseStub = sinon.stub()
=======
>>>>>>> fedf97fb
    protoPath = 'example/path.proto'
    loadProtoStub = sinon.stub().returns({
      broker: {
        rpc: {
          WalletService: { service: sinon.stub() }
        }
      }
    })
    auth = sinon.stub()
    logger = sinon.stub()
    engines = sinon.stub()
    relayer = sinon.stub()
    orderbooks = sinon.stub()
    newDepositAddress = sinon.spy()
    getPaymentChannelNetworkAddress = sinon.stub()
    getTradingCapacities = sinon.stub()
    releaseChannels = sinon.stub()
    withdrawFunds = sinon.stub()
    createWallet = sinon.stub()
    unlockWallet = sinon.stub()
    recoverWallet = sinon.stub()
    changeWalletPassword = sinon.stub()
    walletHistory = sinon.stub()
    balanceSpy = sinon.spy()
    commitSpy = sinon.spy()
    unaryMethodStub = sinon.stub()
    registerSpy = sinon.spy()
    blockOrderWorker = sinon.stub()
    unaryMethodStub.prototype.register = registerSpy

    reverts.push(WalletService.__set__('loadProto', loadProtoStub))
    reverts.push(WalletService.__set__('GrpcUnaryMethod', unaryMethodStub))
    reverts.push(WalletService.__set__('newDepositAddress', newDepositAddress))
    reverts.push(WalletService.__set__('getBalances', balanceSpy))
    reverts.push(WalletService.__set__('commit', commitSpy))
    reverts.push(WalletService.__set__('getPaymentChannelNetworkAddress', getPaymentChannelNetworkAddress))
    reverts.push(WalletService.__set__('getTradingCapacities', getTradingCapacities))
    reverts.push(WalletService.__set__('releaseChannels', releaseChannels))
    reverts.push(WalletService.__set__('withdrawFunds', withdrawFunds))
    reverts.push(WalletService.__set__('createWallet', createWallet))
    reverts.push(WalletService.__set__('unlockWallet', unlockWallet))
    reverts.push(WalletService.__set__('changeWalletPassword', changeWalletPassword))
    reverts.push(WalletService.__set__('walletHistory', walletHistory))
    reverts.push(WalletService.__set__('recoverWallet', recoverWallet))

    wallet = new WalletService(protoPath, { logger, engines, relayer, orderbooks, auth, blockOrderWorker })
  })

  afterEach(() => {
    reverts.forEach(r => r())
  })

  it('sets a protoPath', () => expect(wallet.protoPath).to.eql(protoPath))
  it('sets a logger', () => expect(wallet.logger).to.eql(logger))
  it('sets engines', () => expect(wallet.engines).to.eql(engines))

  it('loads a proto file', () => {
    expect(loadProtoStub).to.have.been.calledWith(protoPath)
  })

  describe('grpc implementations', () => {
    it('creates a unary method for newAddress', () => {
      const expectedMessageId = '[WalletService:newDepositAddress]'

      expect(unaryMethodStub).to.have.been.calledWith(
        newDepositAddress,
        expectedMessageId,
        { logger, engines, auth }
      )
    })

    it('creates a unary method for getBalances', () => {
      const expectedMessageId = '[WalletService:getBalances]'

      expect(unaryMethodStub).to.have.been.calledWith(
        balanceSpy,
        expectedMessageId,
        { logger, engines, auth }
      )
    })

    it('creates a unary method for commit', () => {
      const expectedMessageId = '[WalletService:commit]'

      expect(unaryMethodStub).to.have.been.calledWith(
        commitSpy,
        expectedMessageId,
        { logger, engines, relayer, orderbooks, auth }
      )
    })

    it('creates a unary method for getPaymentChannelNetworkAddress', () => {
      const expectedMessageId = '[WalletService:getPaymentChannelNetworkAddress]'

      expect(unaryMethodStub).to.have.been.calledWith(
        getPaymentChannelNetworkAddress,
        expectedMessageId,
        { logger, engines, auth }
      )
    })

    it('creates a unary method for getTradingCapacities', () => {
      const expectedMessageId = '[WalletService:getTradingCapacities]'

      expect(unaryMethodStub).to.have.been.calledWith(
        getTradingCapacities,
        expectedMessageId,
        { logger, engines, orderbooks, auth, blockOrderWorker }
      )
    })

    it('creates a unary method for releaseChannels', () => {
      const expectedMessageId = '[WalletService:releaseChannels]'

      expect(unaryMethodStub).to.have.been.calledWith(
        releaseChannels,
        expectedMessageId,
        { logger, engines, orderbooks, blockOrderWorker, auth }
      )
    })

    it('creates a unary method for withdrawFunds', () => {
      const expectedMessageId = '[WalletService:withdrawFunds]'

      expect(unaryMethodStub).to.have.been.calledWith(
        withdrawFunds,
        expectedMessageId,
        { logger, engines, auth }
      )
    })

    it('creates a unary method for createWallet', () => {
      const expectedMessageId = '[WalletService:createWallet]'

      expect(unaryMethodStub).to.have.been.calledWith(
        createWallet,
        expectedMessageId,
        { logger, engines, auth }
      )
    })

    it('creates a unary method for unlockWallet', () => {
      const expectedMessageId = '[WalletService:unlockWallet]'

      expect(unaryMethodStub).to.have.been.calledWith(
        unlockWallet,
        expectedMessageId,
        { logger, engines, auth }
      )
    })

    it('creates a unary method for changeWalletPassword', () => {
      const expectedMessageId = '[WalletService:changeWalletPassword]'

      expect(unaryMethodStub).to.have.been.calledWith(
        changeWalletPassword,
        expectedMessageId,
        { logger, engines, auth }
      )
    })

    it('creates a unary method for walletHistory', () => {
      const expectedMessageId = '[WalletService:walletHistory]'

      expect(unaryMethodStub).to.have.been.calledWith(
        walletHistory,
        expectedMessageId,
        { logger, engines, auth }
      )
    })

    it('creates a unary method for recoverWallet', () => {
      const expectedMessageId = '[WalletService:recoverWallet]'

      expect(unaryMethodStub).to.have.been.calledWith(
        recoverWallet,
        expectedMessageId,
        { logger, engines, auth },
        { EmptyResponse: responseStub }
      )
    })
  })
})<|MERGE_RESOLUTION|>--- conflicted
+++ resolved
@@ -27,15 +27,13 @@
   let blockOrderWorker
   let changeWalletPassword
   let recoverWallet
+  let responseStub
 
   let reverts
 
   before(() => {
-<<<<<<< HEAD
     reverts = []
     responseStub = sinon.stub()
-=======
->>>>>>> fedf97fb
     protoPath = 'example/path.proto'
     loadProtoStub = sinon.stub().returns({
       broker: {
