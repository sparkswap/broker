--- conflicted
+++ resolved
@@ -19,14 +19,15 @@
    * @class
    * @param {String} protoPath
    * @param {Object} options
+   * @param {Map<String, LndEngine>} options.engines
+   * @param {RelayerClient} options.relayer
+   * @param {Map<String, Orderbook>} options.orderbooks - Collection of all active Orderbooks
+   * @param {BlockOrderWorker} opts.blockOrderWorker
+   * @param {Function} options.auth
    * @param {Logger} options.logger
-   * @param {RelayerClient} options.relayer
-   * @param {Map<String, LndEngine>} options.engines
-   * @param {Function} options.auth
-   * @param {BlockOrderWorker} opts.blockOrderWorker
    */
   // walletService takes in the BlockOrderWorker because getTradingCapacities needs to know about outstanding orders/fills
-  constructor (protoPath, { logger, engines, relayer, orderbooks, blockOrderWorker, auth }) {
+  constructor (protoPath, { engines, relayer, orderbooks, blockOrderWorker, auth, logger }) {
     this.protoPath = protoPath
     this.proto = loadProto(this.protoPath)
     this.logger = logger
@@ -54,13 +55,8 @@
       getBalances: new GrpcUnaryMethod(getBalances, this.messageId('getBalances'), { logger, engines, auth }, { GetBalancesResponse }).register(),
       commit: new GrpcUnaryMethod(commit, this.messageId('commit'), { logger, engines, relayer, orderbooks, auth }, { EmptyResponse }).register(),
       getPaymentChannelNetworkAddress: new GrpcUnaryMethod(getPaymentChannelNetworkAddress, this.messageId('getPaymentChannelNetworkAddress'), { logger, engines, auth }, { GetPaymentChannelNetworkAddressResponse }).register(),
-<<<<<<< HEAD
-      getTradingCapacities: new GrpcUnaryMethod(getTradingCapacities, this.messageId('getTradingCapacities'), { logger, engines, orderbooks, auth }, { GetTradingCapacitiesResponse }).register(),
+      getTradingCapacities: new GrpcUnaryMethod(getTradingCapacities, this.messageId('getTradingCapacities'), { logger, engines, orderbooks, blockOrderWorker, auth }, { GetTradingCapacitiesResponse }).register(),
       releaseChannels: new GrpcUnaryMethod(releaseChannels, this.messageId('releaseChannels'), { logger, engines, orderbooks, auth }, { ReleaseChannelsResponse }).register(),
-=======
-      getTradingCapacities: new GrpcUnaryMethod(getTradingCapacities, this.messageId('getTradingCapacities'), { logger, engines, orderbooks, blockOrderWorker, auth }, { GetTradingCapacitiesResponse }).register(),
-      releaseChannels: new GrpcUnaryMethod(releaseChannels, this.messageId('releaseChannels'), { logger, engines, orderbooks, auth }, { EmptyResponse }).register(),
->>>>>>> 0a2a89b2
       withdrawFunds: new GrpcUnaryMethod(withdrawFunds, this.messageId('withdrawFunds'), { logger, engines, auth }, { WithdrawFundsResponse }).register(),
       createWallet: new GrpcUnaryMethod(createWallet, this.messageId('createWallet'), { logger, engines, auth }, { CreateWalletResponse }).register(),
       unlockWallet: new GrpcUnaryMethod(unlockWallet, this.messageId('unlockWallet'), { logger, engines, auth }, { EmptyResponse }).register()
