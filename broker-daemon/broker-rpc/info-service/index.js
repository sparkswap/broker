--- conflicted
+++ resolved
@@ -11,11 +11,7 @@
     this.proto = loadProto(this.protoPath)
     this.logger = logger
 
-<<<<<<< HEAD
-    this.definition = this.proto.brokerrpc.InfoService.service
-=======
     this.definition = this.proto.broker.rpc.InfoService.service
->>>>>>> 218667cf
     this.serviceName = 'InfoService'
 
     const {
