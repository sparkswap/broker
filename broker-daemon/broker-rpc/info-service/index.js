--- conflicted
+++ resolved
@@ -2,11 +2,8 @@
 const { loadProto } = require('../../utils')
 
 const getSupportedMarkets = require('./get-supported-markets')
-<<<<<<< HEAD
+const getMarketStats = require('./get-market-stats')
 const getTrades = require('./get-trades')
-=======
-const getMarketStats = require('./get-market-stats')
->>>>>>> 1882ed6f
 
 class InfoService {
   constructor (protoPath, { logger, relayer, orderbooks }) {
@@ -19,20 +16,14 @@
 
     const {
       GetSupportedMarketsResponse,
-<<<<<<< HEAD
+      GetMarketStatsResponse,
       GetTradesResponse
-=======
-      GetMarketStatsResponse
->>>>>>> 1882ed6f
     } = this.proto
 
     this.implementation = {
       getSupportedMarkets: new GrpcUnaryMethod(getSupportedMarkets, this.messageId('getSupportedMarkets'), { logger, relayer, orderbooks }, { GetSupportedMarketsResponse }).register(),
-<<<<<<< HEAD
+      getMarketStats: new GrpcUnaryMethod(getMarketStats, this.messageId('getMarketStats'), { logger, orderbooks }, { GetMarketStatsResponse }).register(),
       getTrades: new GrpcUnaryMethod(getTrades, this.messageId('getTrades'), { logger, relayer, orderbooks }, { GetTradesResponse }).register()
-=======
-      getMarketStats: new GrpcUnaryMethod(getMarketStats, this.messageId('getMarketStats'), { logger, orderbooks }, { GetMarketStatsResponse }).register()
->>>>>>> 1882ed6f
     }
   }
 
