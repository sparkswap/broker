--- conflicted
+++ resolved
@@ -5,12 +5,9 @@
 
 describe('InfoService', () => {
   let getSupportedMarketsStub
-<<<<<<< HEAD
+  let getMarketStatsStub
   let getTradesStub
 
-=======
-  let getMarketStatsStub
->>>>>>> 1882ed6f
   let GrpcMethod
   let register
   let fakeRegistered
@@ -29,11 +26,8 @@
         service: 'fakeService'
       },
       GetSupportedMarketsResponse: sinon.stub(),
-<<<<<<< HEAD
+      GetMarketStatsResponse: sinon.stub(),
       GetTradesResponse: sinon.stub()
-=======
-      GetMarketStatsResponse: sinon.stub()
->>>>>>> 1882ed6f
     }
     logger = {
       info: sinon.stub(),
@@ -55,13 +49,10 @@
     getTradesStub = sinon.stub()
 
     InfoService.__set__('getSupportedMarkets', getSupportedMarketsStub)
-<<<<<<< HEAD
-    InfoService.__set__('getTrades', getTradesStub)
-=======
 
     getMarketStatsStub = sinon.stub()
     InfoService.__set__('getMarketStats', getMarketStatsStub)
->>>>>>> 1882ed6f
+    InfoService.__set__('getTrades', getTradesStub)
   })
 
   beforeEach(() => {
@@ -154,11 +145,7 @@
     })
   })
 
-<<<<<<< HEAD
-  describe('#getTrades', () => {
-=======
   describe('#getMarketStatsMarkets', () => {
->>>>>>> 1882ed6f
     let callOrder = 1
     let callArgs
 
@@ -167,29 +154,13 @@
     })
 
     it('exposes an implementation', () => {
-<<<<<<< HEAD
-      expect(server.implementation).to.have.property('getTrades')
-      expect(server.implementation.getTrades).to.be.a('function')
-=======
       expect(server.implementation).to.have.property('getMarketStats')
       expect(server.implementation.getMarketStats).to.be.a('function')
->>>>>>> 1882ed6f
     })
 
     it('creates a GrpcMethod', () => {
       expect(GrpcMethod).to.have.been.called()
       expect(GrpcMethod).to.have.been.calledWithNew()
-<<<<<<< HEAD
-      expect(server.implementation.getTrades).to.be.equal(fakeRegistered)
-    })
-
-    it('provides the method', () => {
-      expect(callArgs[0]).to.be.equal(getTradesStub)
-    })
-
-    it('provides a message id', () => {
-      expect(callArgs[1]).to.be.equal('[InfoService:getTrades]')
-=======
       expect(server.implementation.getMarketStats).to.be.equal(fakeRegistered)
     })
 
@@ -199,7 +170,6 @@
 
     it('provides a message id', () => {
       expect(callArgs[1]).to.be.equal('[InfoService:getMarketStats]')
->>>>>>> 1882ed6f
     })
 
     describe('request options', () => {
@@ -216,11 +186,52 @@
 
     it('passes in the response', () => {
       expect(callArgs[3]).to.be.an('object')
-<<<<<<< HEAD
+      expect(callArgs[3]).to.have.property('GetMarketStatsResponse', proto.GetMarketStatsResponse)
+    })
+  })
+
+  describe('#getTrades', () => {
+    let callOrder = 2
+    let callArgs
+
+    beforeEach(() => {
+      callArgs = GrpcMethod.args[callOrder]
+    })
+
+    it('exposes an implementation', () => {
+      expect(server.implementation).to.have.property('getTrades')
+      expect(server.implementation.getTrades).to.be.a('function')
+    })
+
+    it('creates a GrpcMethod', () => {
+      expect(GrpcMethod).to.have.been.called()
+      expect(GrpcMethod).to.have.been.calledWithNew()
+      expect(server.implementation.getTrades).to.be.equal(fakeRegistered)
+    })
+
+    it('provides the method', () => {
+      expect(callArgs[0]).to.be.equal(getTradesStub)
+    })
+
+    it('provides a message id', () => {
+      expect(callArgs[1]).to.be.equal('[InfoService:getTrades]')
+    })
+
+    describe('request options', () => {
+      it('passes in the logger', () => {
+        expect(callArgs[2]).to.have.property('logger', logger)
+        expect(callArgs[2].logger).to.be.equal(logger)
+      })
+
+      it('passes in the orderbooks', () => {
+        expect(callArgs[2]).to.have.property('orderbooks')
+        expect(callArgs[2].orderbooks).to.be.equal(orderbooks)
+      })
+    })
+
+    it('passes in the response', () => {
+      expect(callArgs[3]).to.be.an('object')
       expect(callArgs[3]).to.have.property('GetTradesResponse', proto.GetTradesResponse)
-=======
-      expect(callArgs[3]).to.have.property('GetMarketStatsResponse', proto.GetMarketStatsResponse)
->>>>>>> 1882ed6f
     })
   })
 })