--- conflicted
+++ resolved
@@ -19,15 +19,8 @@
     "coverage": "nyc npm test",
     "ci-test": "npm run format && npm test",
     "start-sparkswapd": "pm2-docker pm2.json --watch",
-<<<<<<< HEAD
-    "broker-proto": "pbjs -t proto3 broker.proto -p ./broker-daemon/proto -o /dev/null && cp ./broker-daemon/proto/broker.proto ./broker-cli/proto/broker.proto",
     "validate-config": "standard ~/.sparkswap.js",
-    "testnet": "bash ./scripts/testnet.sh",
-    "mainnet": "bash ./scripts/mainnet.sh",
-    "simnet": "bash ./scripts/simnet.sh"
-=======
     "broker-proto": "pbjs -t proto3 broker.proto -p ./broker-daemon/proto -o /dev/null && cp ./broker-daemon/proto/broker.proto ./broker-cli/proto/broker.proto"
->>>>>>> 242c3282
   },
   "bin": {
     "sparkswapd": "./broker-daemon/bin/sparkswapd",
