{
  "name": "broker",
  "version": "0.8.0-beta-rc1",
  "description": "Broker software to interact with the Sparkswap Relayer.",
  "main": "src/index.js",
  "config": {
    "project_name": "broker",
    "daemon": "sparkswapd"
  },
  "scripts": {
    "build": "bash ./scripts/build.sh",
    "build-local": "npm run build -- --local",
    "destroy": "bash ./scripts/destroy.sh",
    "dist-cli": "npm run broker-proto && bash ./scripts/publish-broker-cli.sh",
    "format": "npm run lint -- --fix",
    "pretest": "npm run format",
    "lint": "eslint broker-cli broker-daemon test --ext .js --max-warnings=0",
    "lint-watch": "esw -f simple -w --clear",
    "mocha-test": "NODE_PATH=. mocha 'broker-cli/{,!(node_modules)/**}/**/*.spec.js' 'broker-daemon/**/**/*.spec.js'",
    "test": "npm run check-for-cycles && npm run check-unused && npm run mocha-test",
    "coverage": "nyc npm test",
    "ci-test": "npm run format && npm test",
    "start-sparkswapd": "pm2-docker pm2.json",
    "start-sparkswapd-watch": "pm2-docker pm2.json --watch",
    "validate-config": "eslint ~/.sparkswap/config.js --ext .js --max-warnings=0 --no-ignore -c ./.eslintrc",
    "broker-proto": "pbjs -t proto3 broker.proto -p ./broker-daemon/proto -o /dev/null && cp -r ./broker-daemon/proto/ ./broker-cli/proto/",
    "validate-proto": "mkdir ./proto-tmp && protoc --proto_path=./broker-daemon/proto --proto_path=./broker-daemon/proto/google/api ./broker-daemon/proto/broker.proto --js_out ./proto-tmp && rm -rf ./proto-tmp",
    "check-for-cycles": "madge --circular broker-daemon/",
    "check-unused": "node ./scripts/check-unused.js",
    "env-setup": "bash ./scripts/env-setup.sh"
  },
  "bin": {
    "sparkswapd": "./broker-daemon/bin/sparkswapd",
    "sparkswap": "./broker-cli/bin/sparkswap"
  },
  "nyc": {
    "exclude": [
      "**/*.spec.js"
    ]
  },
  "repository": {
    "type": "git",
    "url": "git+https://github.com/sparkswap/broker.git"
  },
  "author": "Sparkswap <dev@sparkswap.com>",
  "license": "MIT",
  "bugs": {
    "url": "https://github.com/sparkswap/broker/issues"
  },
  "homepage": "https://github.com/sparkswap/broker#readme",
  "dependencies": {
    "big-integer": "1.6.28",
    "big.js": "5.1.2",
    "body-parser": "1.18.3",
    "caporal": "1.1.0",
    "cli-table2": "0.2.0",
    "colors": "1.2.4",
    "express": "4.16.3",
    "grpc": "1.11.3",
    "grpc-caller": "0.11.0",
    "grpc-methods": "github:sparkswap/grpc-methods#v0.8.0",
    "helmet": "3.13.0",
    "javascript-state-machine": "3.0.1",
    "level": "3.0.1",
    "level-live-stream": "1.4.12",
    "level-sublevel": "6.6.1",
<<<<<<< HEAD
    "lnd-engine": "github:sparkswap/lnd-engine#87e047cb212679e4e89e97a84e6892e6b4181dc6",
=======
    "lnd-engine": "github:sparkswap/lnd-engine#v0.6.0-beta-rc6",
>>>>>>> cb92501f
    "nano-seconds": "1.2.2",
    "pm2": "3.5.1",
    "protocol-buffers-schema": "3.3.2",
    "through2": "2.0.3",
    "validator": "10.2.0",
    "window-size": "1.1.1",
    "winston": "3.0.0-rc6"
  },
  "devDependencies": {
    "chai": "4.1.2",
    "chai-as-promised": "7.1.1",
    "dirty-chai": "2.0.1",
    "eslint": "5.14.0",
    "eslint-config-standard": "12.0.0",
    "eslint-plugin-import": "2.16.0",
    "eslint-plugin-jsdoc": "4.1.0",
    "eslint-plugin-node": "8.0.1",
    "eslint-plugin-promise": "4.0.1",
    "eslint-plugin-standard": "4.0.0",
    "eslint-watch": "4.0.2",
    "madge": "3.3.0",
    "mocha": "5.1.1",
    "mock-require": "3.0.2",
    "nyc": "13.1.0",
    "protobufjs": "6.8.6",
    "rewire": "4.0.1",
    "sinon": "7.2.3",
    "sinon-chai": "3.3.0",
    "timekeeper": "2.1.2",
    "timeout-as-promise": "1.0.0"
  },
  "engines": {
    "node": "8.11.x"
  }
}<|MERGE_RESOLUTION|>--- conflicted
+++ resolved
@@ -64,11 +64,7 @@
     "level": "3.0.1",
     "level-live-stream": "1.4.12",
     "level-sublevel": "6.6.1",
-<<<<<<< HEAD
-    "lnd-engine": "github:sparkswap/lnd-engine#87e047cb212679e4e89e97a84e6892e6b4181dc6",
-=======
-    "lnd-engine": "github:sparkswap/lnd-engine#v0.6.0-beta-rc6",
->>>>>>> cb92501f
+    "lnd-engine": "github:sparkswap/lnd-engine#9a0d2a75231f66db668e14f74544c82343714c9c",
     "nano-seconds": "1.2.2",
     "pm2": "3.5.1",
     "protocol-buffers-schema": "3.3.2",
