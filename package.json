--- conflicted
+++ resolved
@@ -6,11 +6,7 @@
   "config": {
     "project_name": "broker",
     "daemon": "kbd",
-<<<<<<< HEAD
-    "symbol": "BTC"
-=======
     "default_currency_symbol": "BTC"
->>>>>>> 82c55b2c
   },
   "scripts": {
     "prebuild": "bash ./scripts/prebuild.sh",
