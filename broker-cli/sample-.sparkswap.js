/**
 * SparkSwap CLI User configuration
 *
 * In order to edit this file, first move it to your home directory
 * and rename it to '.sparkswap.js'
 *
 * On *nix in bash, you can do this by running:
 * `cp -n "$(dirname $(which sparkswap))/../lib/node_modules/broker-cli/sample-.sparkswap.js" ~/.sparkswap.js`
 *
 */

module.exports = {
  /**
   * Address of the host for the Broker Daemon gRPC Server
   * @type {String}
   */
  // rpcAddress: 'localhost:27492',

  /**
   * Default path of the Broker Daemons RPC Public Cert
   * @type {String}
   */
<<<<<<< HEAD
  // rpcCert: 'certs/broker-rpc-tls.cert',
=======
  // rpcCertPath: 'certs/broker-rpc-tls.cert',
>>>>>>> dacd49cf

  /**
   * Configuration for SSL between the CLI and Daemon. This setting is only required
   * if you will be hosting the daemon remotely
   * @type {Boolean}
   */
<<<<<<< HEAD
  // disableAuth: true

  /**
   * The username specified on the remote Broker Daemon RPC
   * @type {String}
   */
  // rpcUser: 'sparkswap',

  /**
   * The password specified on the remote Broker Daemon RPC
   * @type {String}
   */
  // rpcPass: 'sparkswap'
=======
  // disableSsl: true
>>>>>>> dacd49cf
}<|MERGE_RESOLUTION|>--- conflicted
+++ resolved
@@ -20,18 +20,13 @@
    * Default path of the Broker Daemons RPC Public Cert
    * @type {String}
    */
-<<<<<<< HEAD
-  // rpcCert: 'certs/broker-rpc-tls.cert',
-=======
   // rpcCertPath: 'certs/broker-rpc-tls.cert',
->>>>>>> dacd49cf
 
   /**
    * Configuration for SSL between the CLI and Daemon. This setting is only required
    * if you will be hosting the daemon remotely
    * @type {Boolean}
    */
-<<<<<<< HEAD
   // disableAuth: true
 
   /**
@@ -45,7 +40,4 @@
    * @type {String}
    */
   // rpcPass: 'sparkswap'
-=======
-  // disableSsl: true
->>>>>>> dacd49cf
 }