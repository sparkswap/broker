const {
  version: BROKER_VERSION
} = require('../package.json')
const BrokerDaemonClient = require('./broker-daemon-client')
const { validations, Big } = require('./utils')
const Table = require('cli-table')
const size = require('window-size')
require('colors')

const EVENT_TYPES = Object.freeze({
  ADD: 'ADD', DELETE: 'DELETE'
})

/**
 * Prints log statements for a psuedo UI for the orderbook
 *
 * TODO: Use a util like clui/smart-table to represent columns/rows
 * @param {String} market
 * @param {Array.<{price: price, depth: depth>}} asks with price and depth
 * @param {Array.<{price: price, depth: depth>}} bids with price and depth

 * @returns {Void}
 */
function createUI (market, asks, bids) {
  console.clear()
<<<<<<< HEAD
  const baseCurrencySymbol = market.split('/')[0].toUpperCase()
  const { mainTableWidth, innerTableWidth } = calculateTableWidths(size.get().width)
=======
  const windowWidth = size.get().width
  const { mainTableWidth, innerTableWidth } = calculateTableWidths(windowWidth)
>>>>>>> f19fe8c9
  const table = new Table({
    head: ['ASKS', 'BIDS'],
    style: { head: ['gray'] },
    colWidths: [mainTableWidth, mainTableWidth]
  })

  // The extensive options are required because the default for cli-table is to have
  // borders between every row and column.
  const innerTableOptions = {
    head: ['Price', `Depth (${baseCurrencySymbol})`],
    style: { head: ['gray'] },
    colWidths: [innerTableWidth, innerTableWidth],
    chars: {
      'top': '',
      'top-mid': '',
      'top-left': '',
      'top-right': '',
      'bottom': '',
      'bottom-mid': '',
      'bottom-left': '',
      'bottom-right': '',
      'left': '',
      'left-mid': '',
      'mid': '',
      'mid-mid': '',
      'right': '',
      'right-mid': '',
      'middle': ''
    }
  }
  const askTable = new Table(innerTableOptions)
  const bidTable = new Table(innerTableOptions)

  const ui = []

  let leftHeader = `Market: ${market.toUpperCase()}`
  let rightHeader = '☍ Kinesis Broker'
  let rightSubHeader = `v${BROKER_VERSION}`
  let rightSubSubHeader = 'http://kinesis.network'

  ui.push('')
  ui.push(' ' + leftHeader.bold.white + Array(windowWidth - 1 - leftHeader.length - rightHeader.length).join(' ') + rightHeader.bold.cyan)
  ui.push(' ' + Array(windowWidth - 1 - rightSubHeader.length).join(' ') + rightSubHeader.gray)
  ui.push(' ' + Array(windowWidth - 1 - rightSubSubHeader.length).join(' ') + rightSubSubHeader.underline.gray)
  ui.push('')

  table.push([askTable, bidTable])

  // TODO: collapse orders at the same price point into a single line

  asks.forEach((ask) => {
    // TODO: make display of amounts consistent with inputs (buys, prices, etc)
    let price = String(` ${ask.price} `)
    let depth = String(` ${ask.amount} `)
    askTable.push([price.red, depth.white])
  })

  bids.forEach((bid) => {
    // TODO: make display of amounts consistent with inputs (buys, prices, etc)
    let price = String(` ${bid.price} `)
    let depth = String(` ${bid.amount} `)
    bidTable.push([price.green, depth.white])
  })

  ui.push(table.toString())
  console.log(ui.join('\n') + '\n')
}

/**
 * kcli orderbook
 *
 * ex: `kcli orderbook --market 'BTC/LTC'
 *
 * @param {Object} args
 * @param {Object} opts
 * @param {String} opts.market
 * @param {String} [rpcaddress] opts.rpcaddress
 * @param {Logger} logger
 */
async function orderbook (args, opts, logger) {
  const { market, rpcAddress = null } = opts
  const request = { market }

  try {
    const brokerDaemonClient = new BrokerDaemonClient(rpcAddress)
    const call = brokerDaemonClient.orderBookService.watchMarket(request)
    // TODO: We should save orders to an internal DB or figure out a way to store
    // this info instead of in memory?
    // (this probably needs to be done in the daemon itself)
    const bids = new Map()
    const asks = new Map()
    let sortedAsks = []
    let sortedBids = []

    // Lets initialize the view AND just to be sure, we will clear the view
    console.clear()
    createUI(market, [], [])

    call.on('data', (order) => {
      const { orderId, side, price, amount } = order.marketEvent
      const { type } = order
      if (type === EVENT_TYPES.DELETE) {
        asks.delete(orderId)
        bids.delete(orderId)
      } else {
        if (side === 'ASK') {
          asks.set(orderId, { price, amount })
        } else {
          bids.set(orderId, { price, amount })
        }
      }

      sortedAsks = Array.from(asks.values()).sort(function (a, b) { return (Big(a.price).cmp(b.price)) })
      sortedBids = Array.from(bids.values()).sort(function (a, b) { return (Big(b.price).cmp(a.price)) })
      console.clear()
      createUI(market, sortedAsks, sortedBids)
    })

    process.stdout.on('resize', function () {
      createUI(market, sortedAsks, sortedBids)
    })

    call.on('cancelled', () => logger.info('Stream was cancelled by the server'))
    call.on('end', () => logger.info('End of stream'))
  } catch (e) {
    logger.error(e)
  }
};

/**
 * Takes in an window width and returns object with appropriate table widths
 * for the orderbook
 * @param {Integer} window width
 * @returns {Object} with mainTableWidth and innerTableWidth
 */

function calculateTableWidths (windowWidth) {
  const borderOffset = 4
  const numTables = 2
  const mainTableWidth = Math.round((windowWidth - borderOffset) / numTables)
  const innerTableWidth = Math.round((mainTableWidth - borderOffset) / numTables)

  return {mainTableWidth, innerTableWidth}
}

module.exports = (program) => {
  program
    .command('orderbook', 'View the order book for a specific market.')
    .option('--market <marketName>', 'Relevant market name', validations.isMarketName, null, true)
    .option('--rpc-address <server>', 'Location of the RPC server to use.', validations.isHost)
    .action(orderbook)
}<|MERGE_RESOLUTION|>--- conflicted
+++ resolved
@@ -23,13 +23,9 @@
  */
 function createUI (market, asks, bids) {
   console.clear()
-<<<<<<< HEAD
   const baseCurrencySymbol = market.split('/')[0].toUpperCase()
-  const { mainTableWidth, innerTableWidth } = calculateTableWidths(size.get().width)
-=======
   const windowWidth = size.get().width
   const { mainTableWidth, innerTableWidth } = calculateTableWidths(windowWidth)
->>>>>>> f19fe8c9
   const table = new Table({
     head: ['ASKS', 'BIDS'],
     style: { head: ['gray'] },
