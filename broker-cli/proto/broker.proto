/**
 * This is the API definition for the Broker Daemon RPC Server.
 *
 * The Broker (or Broker Daemon) is an open source piece of software that allows anyone to
 * operate a node that keeps control of the private keys to their cryptocurrency (like Bitcoin and Litecoin)
 * and use [SparkSwap](http://sparkswap.com) to trade those currencies.
 *
 * The Broker runs as a daemon on a machine you control, and you direct it to take action through the RPC Server.
 * The Broker is responsible for translating typical trading behavior (e.g. market buys) into actions on the SparkSwap Relayer (e.g. a BTC/LTC swap on the Lightning Network).
 *
 * The Broker exposes a [gRPC service](http://grpc.io) which has support for [client libraries in many languages](https://grpc.io/about/#osp).
 *
 * The easiest way to interact with the Broker is through the [Broker CLI](https://github.com/sparkswap/broker-cli).
 *
 * For more information on the Broker, see:
 *
 *  - [Installing the BrokerDaemon](https://github.com/sparkswap/broker)
 *  - [Broker CLI](https://github.com/sparkswap/broker-cli)
 *  - [BrokerDaemon GitHub repository](https://github.com/sparkswap/broker)
 *
 * For more information on SparkSwap as a whole, see:
 *
 *  - [SparkSwap Homepage](https://sparkswap.com)
 *  - [SparkSwap Documentation](https://sparkswap.com/docs)
 *  - [SparkSwap Chat](https://sparkswap.com/chat)
 *
 * > Setting up to use the examples:
 *
 * ```javascript
 * // This documentation makes use of the grpc and grpc-caller libraries on npm.
 * // The remainder of the docs assumes this setup step.
 * const grpc = require('grpc')
 * const PROTO_OPTIONS = {
 *   convertFieldsToCamelCase: true,
 *   binaryAsBase64: true,
 *   longsAsStrings: true,
 *   enumsAsStrings: true
 * }
 * const brokerProto = grpc.load('/path/to/broker.proto', 'proto', PROTO_OPTIONS)
 * ```
 *
 * ```shell
 * > npm install -g https://github.com/sparkswap/broker-cli
 * > sparkswap -h
 * ```
 */
syntax = "proto3";
<<<<<<< HEAD
package brokerrpc;
import "google/api/annotations.proto";

=======
package broker.rpc;
>>>>>>> 218667cf
// import "google/protobuf/empty.proto";
// normally we would us the above import statement, but the node.js grpc doesn't import
// the standard types and so it throws an error message saying that it can't find google/protobuf.empty.proto
// Instead, we define our own Empty message that is equivalent.
message google {
    message protobuf {
        message Empty {
        }
    }
}

/**
 * Side is one of the two sides of any market.
 */
enum Side {
  // A BID is the buy side of a market.
  BID = 0;
  // An ASK is the sell side of a market.
  ASK = 1;
}

/**
 * HealthCheckResponse provides information on the health of a BrokerDaemon.
 */
message HealthCheckResponse {
  // The status of every engine available on the BrokerDaemon.
  repeated EngineStatus engine_status = 1;
  // The status of the relayer this BrokerDaemon is connected to, either `'OK'` or the error message returned when connecting to it.
  string relayer_status = 2;

  /**
   * EngineStatus provides the status of an engine for a currency.
   */
  message EngineStatus {
    // The common symbol that the engine is responsible for, e.g. `BTC` or `LTC`
    string symbol = 1;
    // The status of the engine, either `'OK'` or the error message returned when accessing it.
    string status = 2;
  }
}

/**
 * The AdminService performs administrative tasks on the BrokerDaemon.
 *
 * ```javascript
 * const address = 'localhost:27492'
 * const adminService = new brokerProto.AdminService(address, grpc.credentials.createInsecure())
 * ```
 */
service AdminService {
  /**
   * The HealthCheck returns a status of all of the components of the BrokerDaemon.
   *
   * ```javascript
   * const deadline = new Date().setSeconds(new Date().getSeconds() + 5)
   * adminService.healthCheck({}, { deadline }, (err, { engineStatus, relayerStatus }) => {
   *   if (err) return console.error(err)
   *   console.log({ engineStatus, relayerStatus })
   * })
   * ```
   *
   * ```shell
   * > sparkswap healthcheck
   * ```
   *
   * > The above command will print:
   *
   * ```javascript
   * {
   *   "engineStatus": [
   *     {
   *       "symbol": "BTC",
   *       "status": "OK"
   *     },
   *     {
   *       "symbol": "LTC",
   *       "status": "OK"
   *     },
   *   ],
   *   "relayerStatus": "OK"
   * }
   * ```
   *
   * ```shell
   * HealthCheck: {
   *   "engines": {
   *     "BTC": "OK",
   *     "LTC": "OK"
   *   },
   *   "relayerStatus": "OK",
   *   "daemonStatus": "OK"
   * }
   * ```
   */
  rpc HealthCheck (google.protobuf.Empty) returns (HealthCheckResponse) {
    option (google.api.http) = {
      get: "/v1/admin/healthcheck"
      body: "*"
    };
  }
}

/**
 * The time restriction for an order given by the user to the Broker.
 * It is important to note that this time in force only controls the Broker's actions and does not correspond to a time-in-force on the underlying network.
 */
enum TimeInForce {
  GTC = 0; // Good-til-cancelled, an order that remains in force until cancelled by the user
  FOK = 1; // Fill-or-kill, an order that can be completely filled or will not be executed
  IOC = 2; // Immediate-or-cancel, an order that will have as much filled immediately as possible with the remainder cancelled
}

/**
 * Parameters to create a block order on the Broker.
 */
message CreateBlockOrderRequest {
  // The market to place the block order in, e.g. `'BTC/LTC'`. Markets are always expressed as the combination of two common symbols, separated by a `/`.
  string market = 1;
  // Side of the market that the user wishes to take.
  Side side = 2;
  // Amount, in common units for a currency (e.g. bitcoins for BTC) that is the size of the order. This field supports decimal representation of units but uses a string since protobuf lacks a decimal type (e.g. `'0.16'`)
  string amount = 3;
  oneof price_restriction {
    // Whether this order should be executed as a market order, i.e. at the best available price in the market. It is important to note that there is no concept of a Market Order in the underlying network. Instead, the Broker will simulate Market Order behavior by filling all orders in the market until the order is completely filled.
    bool is_market_order = 4;
    // Price at which this order should executed, represented as a decimal string due to lack of Protobuf decimal support (e.g. `'1.05'`).
    string limit_price = 5;
  }

  // Time restriction for this block order.
  TimeInForce time_in_force = 6;
}

/**
 * Response from the broker after creating a block order.
 */
message CreateBlockOrderResponse {
  // The unique ID of the block order assigned by the broker. This is used to retrieve information about the order and to cancel it.
  string block_order_id = 1;
}

/**
 * An order on the SparkSwap Relayer.
 */
message Order {

  /**
   * Status of an order on the SparkSwap Relayer.
   */
  enum OrderStatus {
    // The order has been created on the Relayer.
    CREATED = 0;
    // The order has been placed and communicated to other marker participants.
    PLACED = 1;
    // The order has been filled by another market participant.
    FILLED = 2;
    // The swap has been executed on the Payment Channel Networks
    EXECUTED = 3;
    // The swap preimage has been returned to the Relayer.
    COMPLETED = 4;
    // The order has encountered a failure.
    REJECTED = 5;
  }

  // Unique ID assigned by the Relayer for this order.
  string order_id = 1;
  // Status of the order on the Relayer.
  OrderStatus order_status = 2;
  // Amount of the order expressed in a decimal string of common units for a currency (e.g. bitcoins for BTC).
  string amount = 3;
  // Price at which the order was placed, expressed as a decimal string ratio between the common units of the currencies (e.g. litecoins to bitcoins, not litoshis to satoshis). All orders on the SparkSwap Relayer have prices.
  string price = 4;
  // Any error messages related to the status of a REJECTED or FAILED order
  string order_error = 6;
}

/**
 * A fill of an order on the SparkSwap Relayer.
 */
message Fill {

  /**
   * Status of the fill on the SparkSwap Relayer.
   */
  enum FillStatus {
    // The fill has been created on the Relayer.
    CREATED = 0;
    // The fill has been accepted as the fill for the given order.
    FILLED = 1;
    // The swap has been executed on the Payment Channel Networks.
    EXECUTED = 2;
    // The preimage has been returned to the Relayer by the Maker.
    COMPLETED = 3;
    // The fill has encountered a failure.
    REJECTED = 4;
  }
  // The Relayer-assigned unique ID of the order that this fill is for.
  string order_id = 1;
  // The Relayer-assignded unique ID for this fill.
  string fill_id = 2;
  // Status of the fill on the Relayer.
  FillStatus fill_status = 3;
  // Amount of the order to fill, expressed in a decimal string of common units for a currency (e.g. bitcoins for BTC). This can be any amount greater than zero and less than or equal to the amount in the order.
  string amount = 4;
  // Price at which the order was placed, expressed as a decimal string ratio between the common units of the currencies (e.g. litecoins to bitcoins, not litoshis to satoshis). All orders on the SparkSwap Relayer have prices.
  string price = 5;
  // Any error messages related to the status of a REJECTED or FAILED fill
  string fill_error = 6;
}

/**
 * An order placed by a user on a Broker.
 * These are called Block Orders because they are for (relatively) large blocks that get broken up into individual Orders and Fills on the Relayer.
 */
message BlockOrder {

  /**
   * Status of the block order on the Broker.
   */
  enum BlockOrderStatus {
    // The block order is still being worked by the Broker.
    ACTIVE = 0;
    // The block order was cancelled by the user.
    CANCELLED = 1;
    // The block order has successfully completed execution.
    COMPLETED = 2;
    // The block order has failed at some point and is no longer attempting execution.
    FAILED = 3;
  }

  // The unique ID for the block order assigned by the Broker.
  string block_order_id = 1;
  // The market that the block order is for, e.g. `'BTC/LTC'`. Markets are always expressed as the combination of two common symbols, separated by a `/`.
  string market = 2;
  // The side of the market that the block order is taking.
  Side side = 3;
  // Amount, in common units for a currency (e.g. bitcoins for BTC) that is the size of the order. This field supports decimal representation of units but uses a string since protobuf lacks a decimal type (e.g. `'0.16'`)
  string amount = 4;
  oneof price_restriction {
    // Whether this block order is/was executed as a market order, i.e. at the best available price in the market. It is important to note that there is no concept of a Market Order in the underlying network. Instead, the Broker will simulate Market Order behavior by filling all orders in the market until the order is completely filled.
    bool is_market_order = 13;
    // Price at which this order should executed, represented as a decimal string due to lack of Protobuf decimal support (e.g. `'1.05'`).
    string limit_price = 14;
  }

  // Time restriction for this block order.
  TimeInForce time_in_force = 5;
  // Current status of the block order.
  BlockOrderStatus status = 6;
}

/**
 * Parameters to retrieve a previously placed block order.
 */
message GetBlockOrderRequest {
  // ID for the block order assigned by the Broker.
  string block_order_id = 1;
}

/**
 * Representation of a retrieved block order.
 */
message GetBlockOrderResponse {
  // Status of the block order.
  BlockOrder.BlockOrderStatus status = 1;

  // The market that the block order is for, e.g. `'BTC/LTC'`. Markets are always expressed as the combination of two common symbols, separated by a `/`.
  string market = 10;
  // The side of the market that the block order is taking.
  Side side = 11;
  // Amount, in common units for a currency (e.g. bitcoins for BTC) that is the size of the order. This field supports decimal representation of units but uses a string since protobuf lacks a decimal type (e.g. `'0.16'`)
  string amount = 12;
  oneof price_restriction {
    // Whether this block order is/was executed as a market order, i.e. at the best available price in the market. It is important to note that there is no concept of a Market Order in the underlying network. Instead, the Broker will simulate Market Order behavior by filling all orders in the market until the order is completely filled.
    bool is_market_order = 13;
    // Price at which this order should executed, represented as a decimal string due to lack of Protobuf decimal support (e.g. `'1.05'`).
    string limit_price = 14;
  }
  // Time restriction for this block order.
  TimeInForce time_in_force = 15;

  // Amount of the block order that has been filled, in common units for a currency (e.g. bitcoins for BTC) represented as a decimal string (e.g. `'0.10'`)
  string fill_amount = 20;
  // All orders on the SparkSwap Relayer that were placed by the Broker in support of this block order.
  repeated Order open_orders = 21;
  // All fills of orders on the SparkSwap Relayer that were undertaken by the Broker in support of this block order.
  repeated Fill fills = 22;
}


/**
 * Request to cancel a previously created block order.
 */
message CancelBlockOrderRequest {
  // Unique ID for the block order as assigned by the Broker.
  string block_order_id = 1;
}

/**
 * All block orders in a given market.
 */
message GetBlockOrdersResponse {
  // A list of all block orders in the market.
  repeated BlockOrder block_orders = 1;
}

/**
 * Request to retrieve all block orders in a given market.
 */
message GetBlockOrdersRequest {
  // Market for which to retrieve block orders, expressed as a string separating two common symbols with a '/', e.g. `'BTC/LTC'`
  string market = 1;
}

/**
 * The OrderService manages all trading activity on the Broker.
 * It is the primary way that users interact with the Broker on a day-to-day basis.
 *
 * The OrderService deals primarily with block orders, which are instructions given to the Broker by the end-user and are executed by the Broker on the SparkSwap Network.
 * Brokers "work" block orders by breaking them into individual actions on the SparkSwap Relayer, namely placing limit orders and filling other participants' limit orders.
 * This separation between block orders worked by the Broker and the underlying orders on the SparkSwap Relayer allows users to get access to the features of orders they are accustomed to (e.g. market orders) without placing additional trust in the Relayer or exposing themselves to front-running.
 *
 * ```javascript
 * const address = 'localhost:27492'
 * const orderService = new brokerProto.OrderService(address, grpc.credentials.createInsecure())
 * ```
 */
service OrderService {
  /**
   * CreateBlockOrder creates new block orders on the Broker. This is the only way to initiate a trade on the broker.
   * Creating a block order returns a block order ID immediately, but that is not necessarily an indication that the block order has been successfully executed.
   * The user should check on the block order's status after it is created to understand if it has been completed.
   *
   * > Placing a market order:
   *
   * ```javascript
   * const deadline = new Date().setSeconds(new Date().getSeconds() + 5)
   * orderService.createBlockOrder(
   *   {
   *     market: 'BTC/LTC', // trading BTC and LTC
   *     side: 'BID', // Place a buy order
   *     amount: '0.0001', // 0.0001 BTC being traded
   *     isMarketOrder: true, // use the best available price
   *     timeInForce: 'GTC' // execute this order until I cancel it
   *   },
   *   { deadline },
   *   (err, { blockOrderId }) => {
   *     if (err) return console.error(err)
   *     console.log({ blockOrderId })
   *   }
   * )
   * ```
   *
   * ```shell
   * > sparkswap buy 0.0001 --market BTC/LTC
   * ```
   *
   * > The above command will create a market block order on the Broker and will print:
   *
   * ```javascript
   * { "blockOrderId": "vQPeeYWTlpTPreJxE3My_mpTBiYwYPnTkd6aU2XX" }
   * ```
   *
   * ```shell
   * { blockOrderId: 'vQPeeYWTlpTPreJxE3My_mpTBiYwYPnTkd6aU2XX' }
   * ```
   *
   * > Placing a limit order:
   *
   * ```javascript
   * const deadline = new Date().setSeconds(new Date().getSeconds() + 5)
   * orderService.createBlockOrder(
   *   {
   *     market: 'BTC/LTC', // trading BTC and LTC
   *     side: 'BID', // Place a buy order
   *     amount: '0.0001', // 0.0001 BTC being traded
   *     limitPrice: '1.1', // at a price no worse than 1.1 LTC per BTC
   *     timeInForce: 'GTC' // execute this order until I cancel it
   *   },
   *   { deadline },
   *   (err, { blockOrderId }) => {
   *     if (err) return console.error(err)
   *     console.log({ blockOrderId })
   *   }
   * )
   * ```
   *
   * ```shell
   * > sparkswap buy 0.0001 1.1 --market BTC/LTC
   * ```
   *
   * > The above command will create a limit block order on the Broker and will print:
   *
   * ```javascript
   * { "blockOrderId": "o2tSlSibkCsw6zi4-mpVuMogeLaz_GZuGqJlhWVs" }
   * ```
   *
   * ```shell
   * { blockOrderId: 'o2tSlSibkCsw6zi4-mpVuMogeLaz_GZuGqJlhWVs' }
   * ```
   *
   */
  rpc CreateBlockOrder (CreateBlockOrderRequest) returns (CreateBlockOrderResponse);
  /**
   * GetBlockOrder returns information on a previously placed block order. It should be used to check on the status of placed block orders.
   *
   * ```javascript
   * const deadline = new Date().setSeconds(new Date().getSeconds() + 5)
   * const blockOrder = orderService.getBlockOrder({ blockOrderId: 'vQPeeYWTlpTPreJxE3My_mpTBiYwYPnTkd6aU2XX' }, { deadline }, (err, blockOrder) => {
   *   if (err) return console.error(err)
   *   console.log(blockOrder)
   * })
   * ```
   *
   * ```shell
   * > sparkswap order status vQPeeYWTlpTPreJxE3My_mpTBiYwYPnTkd6aU2XX
   * ```
   *
   * > The above command will retrieve the block order on the Broker and will print:
   *
   * ```javascript
   * {
   *   "status": "",
   *   "market": "BTC/LTC",
   *   "side": "BID",
   *   "amount": "0.0001",
   *   "isMarketOrder": true,
   *   "timeInForce": "GTC",
   *   "open_orders": [],
   *   "fills": []
   * }
   * ```
   *
   * ```shell
   * { price_restriction: 'isMarketOrder',
   *   status: 'ACTIVE',
   *   market: 'BTC/LTC',
   *   side: 'BID',
   *   amount: '0.0001000000000000',
   *   isMarketOrder: true,
   *   limitPrice: '',
   *   timeInForce: 'GTC',
   *   fillAmount: '',
   *   openOrders: [],
   *   fills: [] }
   * ```
   */
  rpc GetBlockOrder (GetBlockOrderRequest) returns (GetBlockOrderResponse);
  /**
   * CancelBlockOrder cancels a previously placed block order.
   * If the block order is already completed, or consists only of orders that are already being filled (either by this Broker or a counterparty), this will have no effect, as the Broker is bound to complete those orders or else lose their deposit.
   * If the block order is partially executed, the cancel will affect only future actions, the Broker will not attempt to roll back trades that have already been made.
   *
   * ```javascript
   * const deadline = new Date().setSeconds(new Date().getSeconds() + 5)
   * orderService.getBlockOrder({ blockOrderId: 'vQPeeYWTlpTPreJxE3My_mpTBiYwYPnTkd6aU2XX' }, { deadline }, (err) => {
   *   if (err) return console.error(err)
   * })
   * ```
   *
   * ```shell
   * > sparkswap order cancel vQPeeYWTlpTPreJxE3My_mpTBiYwYPnTkd6aU2XX
   * ```
   *
   * > The above command will cancel the block order, but has no output.
   */
  rpc CancelBlockOrder (CancelBlockOrderRequest) returns (google.protobuf.Empty);
  /**
   * GetBlockOrders returns information on all of the block orders placed in a single market, like `BTC/LTC`.
   * It does not include complete information, such as the underlying orders and fills on the SparkSwap Relayer, or the amount of the order that has been filled. For that, use [GetBlockOrder](#getblockorder).
   *
   * ```javascript
   * const deadline = new Date().setSeconds(new Date().getSeconds() + 5)
   * orderService.getBlockOrders({ market: 'BTC/LTC' }, { deadline }, (err, { blockOrders }) => {
   *   if (err) return console.error(err)
   *   console.log(blockOrders)
   * })
   * ```
   *
   * ```shell
   * > sparkswap order summary --market BTC/LTC
   * ```
   *
   * > The above command will retrieve the block orders on the Broker and will print:
   *
   * ```javascript
   * [
   *   {
   *     "status": "",
   *     "market": "BTC/LTC",
   *     "side": "BID",
   *     "amount": "0.0001",
   *     "isMarketOrder": true,
   *     "timeInForce": "GTC"
   *   },
   *   {
   *     "status": "",
   *     "market": "BTC/LTC",
   *     "side": "BID",
   *     "amount": "0.0001",
   *     "limitPrice": "1.1",
   *     "timeInForce": "GTC"
   *   }
   * ]
   * ```
   *
   * ```shell
   * ┌─────────────────────────────────────────────┬───────┬──────────────────┬──────────────────┬──────┬──────────┐
   * │ Order ID                                    │ Side  │ Amount           │ Limit Price      │ Time │ Status   │
   * ├─────────────────────────────────────────────┼───────┼──────────────────┼──────────────────┼──────┼──────────┤
   * │ o2tSlSibkCsw6zi4-mpVuMogeLaz_GZuGqJlhWVs    │ BID   │ 0.0001000000000… │ 1.1000000000000… │ GTC  │ ACTIVE   │
   * ├─────────────────────────────────────────────┼───────┼──────────────────┼──────────────────┼──────┼──────────┤
   * │ vQPeeYWTlpTPreJxE3My_mpTBiYwYPnTkd6aU2XX    │ BID   │ 0.0001000000000… │ MARKET           │ GTC  │ ACTIVE   │
   * └─────────────────────────────────────────────┴───────┴──────────────────┴──────────────────┴──────┴──────────┘
   * ```
   */
  rpc GetBlockOrders (GetBlockOrdersRequest) returns (GetBlockOrdersResponse);
}

/**
 * Request for updates in a given market.
 */
message WatchMarketRequest {
  // Market to retrieve updates for, e.g. `'BTC/LTC'`.
  string market = 1;
}

/**
 * An update to the watched market.
 */
message WatchMarketResponse {

  // Type of event this update is.
  EventType type = 1;
  // The market update
  MarketEvent market_event = 2;

  /**
   * Types of events, used to distinguish between adding orders to a market and removing them.
   */
  enum EventType {
      // Add an event to a market, typically due to an order being placed.
      ADD = 0;
      // Remove an event from the market, typically due to an order being cancelled or filled.
      DELETE = 1;
  }
}

/**
 * Market events are events that change the orderbook for a given market. The are a combination of orders, fills, and cancels.
 */
message MarketEvent {
  // The Relayer-assigned ID of the underlying order
  string order_id = 1;
  // Amount of the order expressed in a decimal string of common units for a currency (e.g. bitcoins for BTC).
  string amount = 2;
  // Price at which the order was placed, expressed as a decimal string ratio between the common units of the currencies (e.g. litecoins to bitcoins, not litoshis to satoshis). All orders on the SparkSwap Relayer have prices.
  string price = 3;
  // Side that the order is taking
  Side side = 4;
}

message GetOrderbookRequest {
  // Market to retrieve updates for, e.g. `'BTC/LTC'`.
  string market = 1;
}

message Bid {
  // price of the bid
  string price = 1;
  // amount to be bought
  string amount = 2;
}

message Ask {
  // price of the ask
  string price = 1;
  // amount to be sold
  string amount = 2;
}

/**
 * Contains information about bids and asks on the orderbook
 */
message GetOrderbookResponse {
  // list of bids on the orderbook in the current state
  repeated Bid bids = 1;
  // list of asks on the orderbook in the current state
  repeated Ask asks = 2;
  // time in milliseconds of generation time of the orderbook (when the call was made)
  int64 timestamp = 3;
  // time the last entry that was added (ISO8601 datetime string)
  string datetime = 4;
}

/**
 * The OrderBookService is intended to update users on network activity and provide an up to date orderbook for the user.
 *
 * It is the counterpoint to the [OrderService](#orderservice) in that it is read-only and deals with the wider network,
 * never touching the Block Orders that the user creates and cancels.
 *
 * ```javascript
 * const address = 'localhost:27492'
 * const orderBookService = new brokerProto.OrderBookService(address, grpc.credentials.createInsecure())
 * ```
 */
service OrderBookService {
  /**
   * WatchMarket opens a stream from the Broker with updates as to the current state of the orderbook.
   * Those updates come in the form of `ADD`s and `DELETE`s, so by updating a UI with those changes, the user can see the current state of the orderbook.
   * > Below is a simple example of a console-based UI for an orderbook:
   *
   * ```javascript
   * const call = orderBookService.watchMarket(request)
   * const orders = new Map()
   * call.on('data', (update) => {
   *   const { orderId, side, price, amount } = update.marketEvent
   *   const { type } = update
   *   if (type === EVENT_TYPES.DELETE) {
   *     orders.delete(orderId)
   *   } else {
   *     orders.set(orderId, { price, amount })
   *   }
   *   console.clear()
   *   console.log(Array.from(orders.values()).sort(function (a, b) { return parseFloat(a) - parseFloat(b) }))
   * })
   * ```
   *
   * ```shell
   * > sparkswap orderbook --market BTC/LTC
   * ```
   *
   * > After an update, the UI would show something like this:
   *
   * ```javascript
   * [
   *   {
   *     "side": "ASK",
   *     "price": "1.1",
   *     "amount": "0.0001"
   *   },
   *   {
   *     "side": "ASK",
   *     "price": "1.0",
   *     "amount": "0.0001"
   *   }
   * ]
   * ```
   *
   * ```shell
   * Market: BTC/LTC                                                                                                                            Ϟ SparkSwap Broker
   *                                                                                                                                           v0.1.0-alpha-preview
   *                                                                                                                                           http://sparkswap.com
   *
   * ┌──────────────────────────────────────────────────────────────────────────────┬──────────────────────────────────────────────────────────────────────────────┐
   * │ ASKS                                                                         │ BIDS                                                                         │
   * ├──────────────────────────────────────────────────────────────────────────────┼──────────────────────────────────────────────────────────────────────────────┤
   * │  Price                                Depth (BTC)                            │  Price                                Depth (BTC)                            │
   * │                                                                              │   1.2970000000000000                   0.0001000000000000                    │
   * │                                                                              │   1.2970000000000000                   0.0001000000000000                    │
   * │                                                                              │   1.1930000000000000                   0.0001000000000000                    │
   * │                                                                              │   1.1790000000000000                   0.0001300000000000                    │
   * │                                                                              │   1.1680000000000000                   0.0002000000000000                    │
   * │                                                                              │   1.1000000000000000                   0.0002000000000000                    │
   * └──────────────────────────────────────────────────────────────────────────────┴──────────────────────────────────────────────────────────────────────────────┘
   *
   * ```
   */
  rpc WatchMarket (WatchMarketRequest) returns (stream WatchMarketResponse);
  /**
   * GetOrderbook returns price and amount information about the bids and asks on the orderbook in the current state.
   * > Below is a simple example of a console-based UI for an orderbook:
   *
   * ```javascript
   * const { bids, asks, timestamp, datetime } = orderBookService.getOrderbook(request)
   * console.log({ bids, asks, timestamp, datetime })
   * ```
   *
   *
   * > The response from the above call would look like:
   *
   * ```javascript
   * { bids:
   *    [ { price: '0.0003000000000000', amount: '0.0000100000000000' },
   *      { price: '0.0002000000000000', amount: '0.0000100000000000' } ],
   *   asks:
   *    [ { price: '0.0003000000000000', amount: '0.0000300000000000' } ],
   *   timestamp: '1537466254497',
   *   datetime: '2018-09-20T16:27:28.0733219Z' }
   * ```
   */
  rpc GetOrderbook (GetOrderbookRequest) returns (GetOrderbookResponse);

}

/**
 * Symbol is the common representation of a given currency.
 */
enum Symbol {
  // Bitcoin
  BTC = 0;
  // Litecoin
  LTC = 1;
}

/**
 * Request for a new address to send funds to for a given currency.
 */
message NewDepositAddressRequest {
  // Currency for which to generate the address
  Symbol symbol = 1;
}

/**
 * Created deposit address for a given currency.
 */
message NewDepositAddressResponse {
  // Address created.
  string address = 1;
}

/**
 * Balance in a currency in terms of what is committed in channels and total balance in wallets managed by this node.
 */
message Balance {
  // Currency of the balance.
  string symbol = 1;
  // Total balance of the wallets managed by this node in this currency, including balance in channels. This is currently in common units (e.g. 0.5 BTC)
  string uncommitted_balance = 2;
  // Balance in the listed currency that is currently in channels. This is currently in common units (e.g. 0.5 BTC)
  string total_channel_balance = 3;
  // Balance in the listed currency that is currently in pending channels. This is currently in common units (e.g. 0.5 BTC)
  string total_pending_channel_balance = 4;
  // Balance in the listed currency that is currently in pending closing channels and unconfirmed wallet balance. This is currently in common units (e.g. 0.5 BTC)
  string uncommitted_pending_balance = 5;
}

/**
 * All balances for a Broker.
 */
message GetBalancesResponse {
  // Balances in all currencies available to this Broker.
  repeated Balance balances = 1;
}

/**
 * Local and remote balances in the listed currency in the active, pending and inactive channels.
 */
message Capacity {
  // Currency of the balance.
  string symbol = 1;
  // Total active amount a user can send in the currency. This is currently in base units (e.g. Satoshi/Litoshis)
  string active_send_capacity = 2;
  // Total active amount a user can receive in the currency. This is currently in base units (e.g. Satoshis/Litoshis)
  string active_receive_capacity = 3;
  // Total pending amount a user can send in the currency. This is currently in base units (e.g. Satoshis/Litoshis)
  string pending_send_capacity = 4;
  // Total pending amount a user can receive in the currency. This is currently in base units (e.g. Satoshis/Litoshis)
  string pending_receive_capacity = 5;
  // Total inactive amount a user can send in the currency. This is currently in base units (e.g. Satoshis/Litoshis)
  string inactive_send_capacity = 6;
  // Total inactive amount a user can send in the currency. This is currently in base units (e.g. Satoshis/Litoshis)
  string inactive_receive_capacity = 7;
}

/**
 * Trading capacities for the base and counter currencies for a given market.
 */
message GetTradingCapacitiesResponse {
  // local and remote capacities in active, pending and inactive channels for the base currency
  Capacity base_symbol_capacities = 1;
  // local and remote capacities in active, pending and inactive channels for the counter currency
  Capacity counter_symbol_capacities = 2;
}

/**
 * Request to retrieve local and remote capacities in active, pending and inactive channels for a given market
 */
message GetTradingCapacitiesRequest {
  // Name of the market to retrieve capacities for
  string market = 1;
}

/**
 * Request to commit an amount of a given currency on a given market.
 */
message CommitRequest {
  // Currency of the balance to commit.
  Symbol symbol = 1;
  // Amount of the currency to commit. This is currently in common units (e.g. 0.5 BTC)
  string balance = 2;
  // Market to commit the amount in currency to. e.g. BTC/LTC
  string market = 3;
}

/**
 * Request to close channels currently open on the given market
 */
message ReleaseChannelsRequest {
  // Market to close channels on
  string market = 1;
}

/**
 * Get the payment channel network address for a given currency.
 */
message GetPaymentChannelNetworkAddressRequest {
  // Currency for which to retrieve the address
  Symbol symbol = 1;
}

/**
 * Created deposit address for a given currency.
 */
message GetPaymentChannelNetworkAddressResponse {
  // Network Address retrieved
  string payment_channel_network_address = 1;
}

/**
 * Request to withdraw funds from wallet to specified address
 */
message WithdrawFundsRequest {
  // Currency of funds to withdraw
  Symbol symbol = 1;
  // Amount of funds to withdraw
  string amount = 2;
  // Address to send the funds to
  string address = 3;
}

message WithdrawFundsResponse {
  // transaction id of the withdrawal
  string txid = 1;
}

/**
 * The WalletService is for interacting with the wallets managed by the Broker on behalf of the user.
 *
 * It is used primarily during set up (e.g. making deposits) of a Broker.
 *
 * ```javascript
 * const address = 'localhost:27492'
 * const walletService = new brokerProto.WalletService(address, grpc.credentials.createInsecure())
 * ```
 */
service WalletService {
  /**
   * NewDepositAddress generates a new address for the user to deposit currency into to be used for trading.
   * The address is managed by a wallet in an underlying Payment Channel Network node, and so should be considered a hot wallet.
   *
   * ```javascript
   * const address = await walletService.newDepositAddress({ symbol: 'BTC' })
   * console.log(address)
   * ```
   *
   * ```shell
   * > sparkswap wallet new-deposit-address BTC
   * ```
   *
   * > The above command will print:
   *
   * ```javascript
   * > TODO
   * ```
   *
   * ```shell
   * sb1qsakedujs4exdq5dz2cpldcph6hlvf82l8mn8uk
   * ```
   */
  rpc NewDepositAddress (NewDepositAddressRequest) returns (NewDepositAddressResponse);
  /**
   * GetBalances retrieves the balance in all currency in wallets managed by Payment Channel Network nodes for this Broker.
   *
   * Balances are divided into `uncommittedBalance`, i.e. everything not in a channel, `totalChannelBalance` (i.e. everything in channels opened by the Payment Channel Network nodes),
   * `totalPendingChannelBalance`, i.e. funds in channels that have finished the funding workflow and are waiting for confirmations for the funding txn, and
   * `uncommittedPendingBalance`, i.e funds in channels that are pending closure or unconfirmed unspent outputs under control of the wallet.
   *
   * ```javascript
   * const deadline = new Date().setSeconds(new Date().getSeconds() + 5)
   * walletService.getBalances({}, { deadline }, (err, { balances }) => {
   *   if (err) return console.error(err)
   *   console.log(balances)
   * })
   * ```
   *
   * ```shell
   * > sparkswap wallet balance
   * ```
   *
   * > The above command will print:
   *
   * ```javascript
   * [
   *   {
   *     "symbol": "BTC",
   *     "uncommittedBalance": "10.0000000000000000",
   *     "totalChannelBalance": "0.1670000000000000",
   *     "totalPendingChannelBalance": "0.0001000000000000",
   *     "uncommittedPendingBalance": "0"
   *   },
   *   {
   *     "symbol": "LTC",
   *     "uncommittedBalance": "10.0000000000000000",
   *     "totalChannelBalance": "0.1670000000000000",
   *     "totalPendingChannelBalance": "0.0002000000000000",
   *     "uncommittedPendingBalance": "0"
   *   }
   * ]
   * ```
   *
   * ```shell
   * Wallet Balances
   * ┌──────────┬──────────────────────────────────┬──────────────────────────────────┐
   * │          │ Committed (Pending)              │ Uncommitted (Pending)            │
   * ├──────────┼──────────────────────────────────┼──────────────────────────────────┤
   * │ BTC      │ 0.1676816500000000 (0.00000000)  │ 9.8321513500000000 (0.00000000)  │
   * ├──────────┼──────────────────────────────────┼──────────────────────────────────┤
   * │ LTC      │ 0.0000000000000000 (0.00000000)  │ 10.0000000000000000 (0.00000000) │
   * └──────────┴──────────────────────────────────┴──────────────────────────────────┘
   * ```
   */
  rpc GetBalances (google.protobuf.Empty) returns (GetBalancesResponse);
  /**
   * Commit opens a channel with the Relayer with the given amount of currency on the Broker's side, and requests that the Relayer open a channel to the Broker with the inverse currency of equivalent amount on the Relayer's side.
   * This allows the Broker to trade in the market, since it has an outgoing channel and an incoming channel.
   *
   * The market parameter will determine the inverse currency, if you commit LTC to the BTC/LTC market, the Broker will request a BTC channel to be opened from the Relayer.
   *
   * Since the Network is in testing stages, rather than relying on the Network's exchange rate between BTC and LTC to determine how large of a channel to open, we use a set rate of 60 LTC to 1 BTC.
   * This also has the property of matching the conversion used in LND, so that when we run into things like the max channel size (in place while LND is in Beta), we can be consistent with LTC and BTC.
   *
   * > The below command has no output, but will throw an error if one is encountered.
   *
   * ```javascript
   * const deadline = new Date().setSeconds(new Date().getSeconds() + 5)
   * walletService.commit(
   *   {
   *     // we are committing LTC to a channel on the BTC/LTC market
   *     // The Broker will request a BTC channel be opened back to itself.
   *     symbol: 'LTC',
   *     // The amount (in Satoshis) to commit to the channel.
   *     // The Broker will request a BTC channel of size 16700000 / 60 be opened back to itself.
   *     balance: '16700000',
   *     market: 'BTC/LTC'
   *   },
   *   { deadline },
   *   (err) => {
   *     if (err) return console.error(err)
   *   }
   * )
   * ```
   *
   * ```shell
   * > sparkswap wallet commit LTC --market BTC/LTC
   * ```
   */
  rpc Commit (CommitRequest) returns (google.protobuf.Empty);
  /**
   * ReleaseChannels closes all the channels on the given market.
   * If you pass in `BTC/LTC` as the market to releaseChannels, closeChannels will be called on both the BTC and LTC engines. If channels were closed,
   * there will an empty response unless an error is encountered.
   *
   *
   * > The below command has no output, but will throw an error if one is encountered.
   *
   * ```javascript
   * walletService.releaseChannels( { market: 'BTC/LTC' }, (err, { numChannels }) => {
   *   if (err) return console.error(err)
   * })
   * ```
   *
   * ```shell
   * > sparkswap wallet release --market BTC/LTC
   * ```
   */
  rpc ReleaseChannels (ReleaseChannelsRequest) returns (google.protobuf.Empty);
  /**
   * GetPaymentChannelNetworkAddress retrieves the Payment Channel Network Address for the given currency.
   *
   * ```javascript
   * const { paymentChannelNetworkAddress } = await walletService.getPaymentChannelNetworkAddress({ symbol: 'BTC' })
   * console.log(paymentChannelNetworkAddress)
   * ```
   *
   * ```shell
   * > sparkswap wallet network-address BTC
   * ```
   *
   * > The above command will print:
   *
   * ```javascript
   * > "025f08036e00e38468f52d68bb83939995440b72730bfaae99ace5630630997623@your.daemon:10113"
   * ```
   *
   * ```shell
   * 025f08036e00e38468f52d68bb83939995440b72730bfaae99ace5630630997623@your.daemon:10113
   * ```
   */
  rpc GetPaymentChannelNetworkAddress (GetPaymentChannelNetworkAddressRequest) returns (GetPaymentChannelNetworkAddressResponse);
  /**
   * GetTradingCapacities retrieves the remote and local capacities from the base and counter engines active, pending and inactive channels.
   *
   * Capacities are divided into three categories, active, pending and inactive. Each of these categories are further broken down into
   * the categories local and remote. For example, the activeSendCapacity is the local capacity in active channels for that engine, where pendingReceiveCapacity
   * is the remote capacity in pending channels for that engine. The response from GetTradingCapacities is a baseSymbolCapacities and counterSymbolCapacities
   * object where the respective capacities are grouped.
   *
   * ```javascript
   * walletService.getTradingCapacities({market: 'BTC/LTC}, (err, { baseSymbolCapacities, counterSymbolCapacities }) => {
   *   if (err) return console.error(err)
   *   console.log(baseSymbolCapacities)
   *   console.log(counterSymbolCapacities)
   * })
   * ```
   *
   * ```shell
   * > sparkswap wallet network-status --market BTC/LTC
   * ```
   *
   * > The above command will print:
   *
   * ```javascript
   * { "symbol": "BTC",
   *   "activeSendCapacity": "0.16768165",
   *   "activeReceiveCapacity": "0.0027057",
   *   "pendingSendCapacity": "0",
   *   "pendingReceiveCapacity": "0",
   *   "inactiveSendCapacity": "0",
   *   "inactiveReceiveCapacity": "0"
   * },
   * { "symbol": "LTC",
   *   "activeSendCapacity": "0.16741015",
   *   "activeReceiveCapacity": "10.065967",
   *   "pendingSendCapacity": "0",
   *   "pendingReceiveCapacity": "0",
   *   "inactiveSendCapacity": "0",
   *   "inactiveReceiveCapacity": "0"
   * }
   * ```
   *
   * ```shell
   * BTC/LTC
   * ┌──────────────┬────────────────────────┬────────────────────────┐
   * │              │ BTC Capacity           │ LTC Capacity           │
   * ├──────────────┼────────────────────────┼────────────────────────┤
   * │ Active       │                        │                        │
   * ├──────────────┼────────────────────────┼────────────────────────┤
   * │   Buy BTC    │ 0.0027057000000000     │ 0.1674101500000000     │
   * ├──────────────┼────────────────────────┼────────────────────────┤
   * │   Sell BTC   │ 0.1676816500000000     │ 10.0659670000000000    │
   * ├──────────────┼────────────────────────┼────────────────────────┤
   * │ Pending      │                        │                        │
   * ├──────────────┼────────────────────────┼────────────────────────┤
   * │   Buy BTC    │ 0.0000000000000000     │ 0.0000000000000000     │
   * ├──────────────┼────────────────────────┼────────────────────────┤
   * │   Sell BTC   │ 0.0000000000000000     │ 0.0000000000000000     │
   * ├──────────────┼────────────────────────┼────────────────────────┤
   * │ Inactive     │                        │                        │
   * ├──────────────┼────────────────────────┼────────────────────────┤
   * │   Buy BTC    │ 0.0000000000000000     │ 0.0000000000000000     │
   * ├──────────────┼────────────────────────┼────────────────────────┤
   * │   Sell BTC   │ 0.0000000000000000     │ 0.0000000000000000     │
   * └──────────────┴────────────────────────┴────────────────────────┘
   * ```
   */
  rpc GetTradingCapacities (GetTradingCapacitiesRequest) returns (GetTradingCapacitiesResponse);

  /**
   * WithdrawFunds moves funds (of the specified currency and amount) to the specified address
   *
   * ```javascript
   * const { txid } = await walletService.withdrawFunds({ symbol: 'BTC', amount: '2', address: 'asdfasdf' })
   * console.log(txid)
   * ```
   * > The above command will print:
   *
   * ```javascript
   * '66a581f618ee68dde53142c55e924d56cd2b2c169be5b374bc810ac692fb17fd'
   * ```
   *
   * ```shell
   * > sparkswap wallet withdraw BTC 10 --wallet-address asdfadf
   * ```
   *
   * ```shell
   * Successfully withdrew 2 BTC from your wallet! { id: '66a581f618ee68dde53142c55e924d56cd2b2c169be5b374bc810ac692fb17fd' }
   * ```
   */
  rpc WithdrawFunds (WithdrawFundsRequest) returns (WithdrawFundsResponse);
}

/**
 * Supported markets expose all relevant information about a market that is supported by sparkswap
 */
message SupportedMarket {
  // unique id for the market
  string id = 1;
  // symbol of the market. e.g. `BTC/LTC`
  string symbol = 2;
  // symbol of base currency
  string base = 3;
  // symbol of counter currency
  string counter = 4;
  // if the market is active or not
  bool active = 5;
}

/**
 * Contains information about all supported markets on sparkswap
 */
message GetSupportedMarketsResponse {
  // a list of all supported markets on sparkswap
  repeated SupportedMarket supported_markets = 1;
}

message GetMarketStatsRequest {
  // Market to commit the amount in currency to. e.g. `BTC/LTC`
  string market = 1;
}

message GetMarketStatsResponse {
  // symbol of the market. e.g. `BTC/LTC`
  string symbol = 1;

  // 64-bit Unix nano-second timestamp
  int64 timestamp = 2;

  // ISO8601 datetime string (nano-seconds)
  string datetime = 3;

  // NOTE:
  // The following parameters are all float-value strings
  //

  // highest price in past 24 hours
  string high = 4;

  // lowest price in past 24 hours
  string low = 5;

  // current best bid
  string bid = 6;

  // current best bid's amount
  string bidVolume = 7;

  // current best ask
  string ask = 8;

  // current best ask's amount
  string askVolume = 9;

  // volume weighed average price (vwap) for the past 24 hours
  string vwap = 10;

  // volume of base currency in past 24 hours
  string baseVolume = 11;

  // volume of counter (quote) currency in past 24 hours
  string counterVolume = 12;
}

/**
 * Parameters to retrieve a list of trades within a specified time frame on a given market
 */
message GetTradesRequest {
  string market = 1;
  string since = 2;
  int64 limit = 3;
}

/**
 * Trade exposes all relevant information about a filled order
 */
message Trade {
  // id of the trade
  string id = 1;
  // Unix timestamp in milliseconds the trade was created
  string timestamp = 2;
  // ISO8601 datetime in milliseconds the trade was created
  string datetime = 3;
  // order id
  string order = 4;
  // market name the trade was executed on
  string symbol = 5;
  // order type, 'market', 'limit' or undefined/None/null
  string type = 6;
  // direction of the trade, 'buy' or 'sell'
  string side = 7;
  // float price in quote currency
  string price = 8;
  // amount of base currency
  string amount = 9;
  // the original decoded JSON as is
  string info = 10;
}

/**
 * Contains information about all trades on sparkswap
 */
message GetTradesResponse {
  repeated Trade trades = 1;
}

/**
 * The InfoService gets information about the state of the markets, currencies, transactions.
 *
 * ```javascript
 * const address = 'localhost:27492'
 * const infoService = new brokerProto.InfoService(address, grpc.credentials.createInsecure())
 * ```
 */
service InfoService {
  /**
   * getSupportedMarkets returns detailed information about markets currently supported on sparkswap.
   *
   * ```javascript
   * const deadline = new Date().setSeconds(new Date().getSeconds() + 5)
   * infoService.getSupportedMarkets({}, { deadline }, (err, { supportedMarkets }) => {
   *   if (err) return console.error(err)
   *   console.log({ supportedMarkets })
   * })
   * ```
   *
   * ```shell
   * > sparkswap info supported-markets
   * ```
   *
   * > The above command will print:
   *
   * ```javascript
   * {
   *   "supportedMarkets": [
   *     {
   *       "id": "BTC/LTC",
   *       "symbol": "BTC/LTC",
   *       "base": "BTC",
   *       "counter": "LTC",
   *       "active": true,
   *     }
   *   ]
   * }
   * ```
   *
   * ```shell
   * { supportedMarkets:
   *   [ { id: 'BTC/LTC',
   *       symbol: 'BTC/LTC',
   *       base: 'BTC',
   *       counter: 'LTC',
   *       active: true } ] }
   * ```
   */
  rpc getSupportedMarkets (google.protobuf.Empty) returns (GetSupportedMarketsResponse);
   /**
   * getMarketStats returns statistics (price ticker information) for a particular market/symbol for a period of the last 24 hours
   *
   * ```javascript
   * const deadline = new Date().setSeconds(new Date().getSeconds() + 5)
   * const market = "BTC/LTC"
   * infoService.getMarketStats({ market }, { deadline }, (err, res) => {
   *   if (err) return console.error(err)
   *   console.log(res)
   * })
   * ```
   *
   * ```shell
   * > sparkswap info market-stats --market BTC/LTC
   * ```
   *
   * > The above command will print:
   *
   * ```javascript
   * {
   *   "symbol": "BTC/LTC",
   *   "timestamp": "1537386049351518282",
   *   "datetime": "2018-09-19T19:40:49.350111174Z",
   *   "high": "59.313",
   *   "low": "59.212",
   *   "bid": "0.0001",
   *   "bidVolume": "59.311",
   *   "ask": "0.0001",
   *   "askVolume": "59.32",
   *   "vwap": "59.324",
   *   "baseVolume": "20.1233",
   *   "counterVolume": "1207.398"
   * }
   * ```
   *
   * ```shell
   * { "symbol": "BTC/LTC",
   *   "timestamp": "1537386049351518282",
   *   "datetime": "2018-09-19T19:40:49.350111174Z",
   *   "high": "59.313",
   *   "low": "59.212",
   *   "bid": "0.0001",
   *   "bidVolume": "59.311",
   *   "ask": "0.0001",
   *   "askVolume": "59.32",
   *   "vwap": "59.324",
   *   "baseVolume": "20.1233",
   *   "counterVolume": "1207.398" }
   * ```
   */
  rpc getMarketStats (GetMarketStatsRequest) returns (GetMarketStatsResponse);
  /**
   * getTrades returns detailed information about trades from a given time range.
   *
   * ```javascript
   * const deadline = new Date().setSeconds(new Date().getSeconds() + 5)
   * infoService.getTrades(
   *   {
   *     market: 'BTC/LTC', // trading BTC and LTC
   *     since: '2018-09-20T18:58:07.866Z', // only retrieve records since this date
   *     limit: 10, // retrieve first 10 records
   *   }, { deadline }, (err, { trades }) => {
   *   if (err) return console.error(err)
   *   console.log({ trades })
   * }))
   * ```
   *
   * ```shell
   * > sparkswap info trades 2018-09-20T18:58:07.866Z 50 --market BTC/LTC
   * ```
   *
   * > The above command will print:
   *
   * ```javascript
   * { trades:
   *  [ { id: 'yK2LMkgQPZRk1riK9pgwIyVjr7xMFOgn0iCF6FPm',
   *    timestamp: '1537526431834',
   *    datetime: '2018-09-21T10:40:31.034Z',
   *    order: 'tgjXZ6Mr_xcRzjMZ4xUkNnUpHL7OuJvBbFGG-CTg',
   *    symbol: 'BTC/LTC',
   *    type: 'limit',
   *    side: 'buy',
   *    price: '0.0010000000000000',
   *    amount: '400.000000000000',
   *    info: '{"id":"yK2LMkgQPZRk1riK9pgwIyVjr7xMFOgn0iCF6FPm","timestamp":"1537526431834","datetime":"2018-09-21T10:40:31.034Z","order":"tgjXZ6Mr_xcRzjMZ4xUkNnUpHL7OuJvBbFGG-CTg","symbol":"BTC/LTC","type":"limit","side":"buy","price":"0.0010000000000000","amount":"400.000000000000"}' },
   *   { id: 'd4OlWlhKEe3D9-UmrwfpM7T0_2bd7t8BI4tZCuKP',
   *    timestamp: '1537527538513',
   *    datetime: '2018-09-21T10:58:58.513Z',
   *    order: 'W36W9r-krFzjv4L6CwOM1hoPthAd7tlqzSBHUKDt',
   *    symbol: 'BTC/LTC',
   *    type: 'limit',
   *    side: 'sell',
   *    price: '0.1000000000000000',
   *    amount: '50.000000000000000',
   *    info: '{"id":"d4OlWlhKEe3D9-UmrwfpM7T0_2bd7t8BI4tZCuKP","timestamp":"1537527538513","datetime":"2018-09-21T10:58:58.513Z","order":"W36W9r-krFzjv4L6CwOM1hoPthAd7tlqzSBHUKDt","symbol":"BTC/LTC","type":"limit","side":"sell","price":"0.1000000000000000","amount":"50.000000000000000"}' } ] }
   * ```
   *
   * ```shell
   * { trades:
   *  [ { id: 'yK2LMkgQPZRk1riK9pgwIyVjr7xMFOgn0iCF6FPm',
   *    timestamp: '1537526431834',
   *    datetime: '2018-09-21T10:40:31.034Z',
   *    order: 'tgjXZ6Mr_xcRzjMZ4xUkNnUpHL7OuJvBbFGG-CTg',
   *    symbol: 'BTC/LTC',
   *    type: 'limit',
   *    side: 'buy',
   *    price: '0.0010000000000000',
   *    amount: '400.000000000000',
   *    info: '{"id":"yK2LMkgQPZRk1riK9pgwIyVjr7xMFOgn0iCF6FPm","timestamp":"1537526431834","datetime":"2018-09-21T10:40:31.034Z","order":"tgjXZ6Mr_xcRzjMZ4xUkNnUpHL7OuJvBbFGG-CTg","symbol":"BTC/LTC","type":"limit","side":"buy","price":"0.0010000000000000","amount":"400.000000000000"}' },
   *   { id: 'd4OlWlhKEe3D9-UmrwfpM7T0_2bd7t8BI4tZCuKP',
   *    timestamp: '1537527538513',
   *    datetime: '2018-09-21T10:58:58.513Z',
   *    order: 'W36W9r-krFzjv4L6CwOM1hoPthAd7tlqzSBHUKDt',
   *    symbol: 'BTC/LTC',
   *    type: 'limit',
   *    side: 'sell',
   *    price: '0.1000000000000000',
   *    amount: '50.000000000000000',
   *    info: '{"id":"d4OlWlhKEe3D9-UmrwfpM7T0_2bd7t8BI4tZCuKP","timestamp":"1537527538513","datetime":"2018-09-21T10:58:58.513Z","order":"W36W9r-krFzjv4L6CwOM1hoPthAd7tlqzSBHUKDt","symbol":"BTC/LTC","type":"limit","side":"sell","price":"0.1000000000000000","amount":"50.000000000000000"}' } ] }
   * ```
   */
  rpc GetTrades (GetTradesRequest) returns (GetTradesResponse);
}<|MERGE_RESOLUTION|>--- conflicted
+++ resolved
@@ -45,13 +45,9 @@
  * ```
  */
 syntax = "proto3";
-<<<<<<< HEAD
-package brokerrpc;
+package broker.rpc;
 import "google/api/annotations.proto";
 
-=======
-package broker.rpc;
->>>>>>> 218667cf
 // import "google/protobuf/empty.proto";
 // normally we would us the above import statement, but the node.js grpc doesn't import
 // the standard types and so it throws an error message saying that it can't find google/protobuf.empty.proto
