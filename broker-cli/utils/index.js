const ENUMS = require('./enums')
const validations = require('./validations')
<<<<<<< HEAD
const loadProto = require('./load-proto')
const askQuestion = require('./ask-question')
=======
const logger = require('./logger')
const loadProto = require('./load-proto')
const Big = require('./big')
>>>>>>> 7b9ab1f3

module.exports = {
  ENUMS,
  validations,
<<<<<<< HEAD
  loadProto,
  askQuestion
=======
  logger,
  loadProto,
  Big
>>>>>>> 7b9ab1f3
}<|MERGE_RESOLUTION|>--- conflicted
+++ resolved
@@ -1,23 +1,15 @@
 const ENUMS = require('./enums')
 const validations = require('./validations')
-<<<<<<< HEAD
 const loadProto = require('./load-proto')
 const askQuestion = require('./ask-question')
-=======
 const logger = require('./logger')
-const loadProto = require('./load-proto')
 const Big = require('./big')
->>>>>>> 7b9ab1f3
 
 module.exports = {
   ENUMS,
   validations,
-<<<<<<< HEAD
-  loadProto,
-  askQuestion
-=======
+  askQuestion,
   logger,
   loadProto,
   Big
->>>>>>> 7b9ab1f3
 }