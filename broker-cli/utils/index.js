const ENUMS = require('./enums')
const validations = require('./validations')
<<<<<<< HEAD
const logger = require('./logger')
=======
const loadProto = require('./load-proto')
>>>>>>> 9aad4e50

module.exports = {
  ENUMS,
  validations,
<<<<<<< HEAD
  logger
=======
  loadProto
>>>>>>> 9aad4e50
}<|MERGE_RESOLUTION|>--- conflicted
+++ resolved
@@ -1,17 +1,11 @@
 const ENUMS = require('./enums')
 const validations = require('./validations')
-<<<<<<< HEAD
 const logger = require('./logger')
-=======
 const loadProto = require('./load-proto')
->>>>>>> 9aad4e50
 
 module.exports = {
   ENUMS,
   validations,
-<<<<<<< HEAD
-  logger
-=======
+  logger,
   loadProto
->>>>>>> 9aad4e50
 }