--- conflicted
+++ resolved
@@ -107,11 +107,7 @@
 
       program.__set__('BrokerDaemonClient', daemonStub)
       program.__set__('askQuestion', askQuestionStub)
-<<<<<<< HEAD
-      program.__set__('SYSTEM_SYMBOL', symbol)
-=======
-      program.__set__('DEFAULT_NETWORK', symbol)
->>>>>>> 82c55b2c
+      program.__set__('DEFAULT_CURRENCY_SYMBOL', symbol)
     })
 
     beforeEach(async () => {
