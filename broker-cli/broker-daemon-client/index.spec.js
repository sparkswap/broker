--- conflicted
+++ resolved
@@ -13,40 +13,6 @@
   let callerStub
 
   beforeEach(() => {
-<<<<<<< HEAD
-    rpcAddress = '127.0.0.1'
-    createInsecureCredsStub = sinon.stub()
-    loadStub = sinon.stub().returns({
-      AdminService: sinon.stub(),
-      OrderService: sinon.stub(),
-      OrderBookService: sinon.stub(),
-      WalletService: sinon.stub()
-    })
-
-    BrokerDaemonClient.__set__('loadProto', loadStub)
-    BrokerDaemonClient.__set__('grpc', {
-      credentials: {
-        createInsecure: createInsecureCredsStub
-      }
-    })
-
-    broker = new BrokerDaemonClient(rpcAddress)
-  })
-
-  describe('constructor', () => {
-    xit('sets a protofile type of `proto`', () => {})
-    xit('sets proto options', () => {})
-    xit('loads proto file', () => {})
-    xit('creates a broker', () => {})
-
-    describe('rpc addresses', () => {
-      xit('sets the broker daemon address to env variable', () => {
-        const newAddress = 'new_address'
-        // TODO: figure out how to stub env vars
-        broker = new BrokerDaemonClient(null)
-        expect(broker.address).to.contain(newAddress)
-      })
-=======
     callerStub = sinon.stub()
     adminStub = sinon.stub()
     orderStub = sinon.stub()
@@ -82,27 +48,11 @@
 
   describe('address', () => {
     let address
->>>>>>> 7b9ab1f3
 
     beforeEach(() => {
       address = '172.0.0.1'
     })
 
-<<<<<<< HEAD
-    describe('services', () => {
-      xit('creates the admin service client')
-      xit('creates the order service client')
-      xit('creates the orderbook service client')
-    })
-  })
-
-  describe('createOrder', () => {
-    it('returns a promise from the broker', () => {})
-  })
-
-  describe('watchMarket', () => {
-    it('returns a watchMarket stream from the broker', () => {})
-=======
     it('defaults to localhost', () => {
       address = null
       BrokerDaemonClient.__set__('BROKER_DAEMON_HOST', address)
@@ -122,6 +72,5 @@
       broker = new BrokerDaemonClient(providedHost)
       expect(broker.address).to.eql(providedHost)
     })
->>>>>>> 7b9ab1f3
   })
 })