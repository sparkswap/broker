--- conflicted
+++ resolved
@@ -1,13 +1,9 @@
 const path = require('path')
 const grpc = require('grpc')
 const caller = require('grpc-caller')
-<<<<<<< HEAD
 const { readFileSync } = require('fs')
 
-const CONFIG = require('./config')
-=======
 const { loadConfig } = require('./config')
->>>>>>> ed638de0
 const { loadProto } = require('../utils')
 
 /**
@@ -23,6 +19,14 @@
  * @default
  */
 const DEFAULT_RPC_PORT = 27492
+
+/**
+ * Root path from the current module used to resolve cert file paths
+ * @constant
+ * @type {String}
+ * @default
+ */
+const PROJECT_ROOT_DIR = '../'
 
 class BrokerDaemonClient {
   /**
@@ -42,14 +46,9 @@
      * @see {DEFAULT_RPC_PORT}
      * @type {String}
      */
-<<<<<<< HEAD
-    this.address = rpcAddress || CONFIG.rpcAddress
-    this.certPath = CONFIG.rpcCert
-    this.disableSsl = CONFIG.disableSsl
-    this.cert = readFileSync(this.certPath)
-=======
     this.address = rpcAddress || this.config.rpcAddress
->>>>>>> ed638de0
+    this.certPath = this.config.rpcCert
+    this.disableSsl = this.config.disableSsl
 
     const [host, port] = this.address.split(':')
 
@@ -59,12 +58,20 @@
     }
 
     this.proto = loadProto(PROTO_PATH)
-    this.sslCredentials = grpc.credentials.createSsl(readFileSync(this.certPath))
 
-    this.adminService = caller(this.address, this.proto.AdminService)
-    this.orderService = caller(this.address, this.proto.OrderService)
-    this.orderBookService = caller(this.address, this.proto.OrderBookService)
-    this.walletService = caller(this.address, this.proto.WalletService, 'WalletService', this.sslCredentials)
+    if (this.disableSsl) {
+      console.warn('disableSsl is set to true. The CLI will try to connect to the daemon without ssl')
+      this.credentials = grpc.credentials.createInsecure()
+    } else {
+      // Go back to the ./broker-cli/certs directory from the current directory
+      this.cert = readFileSync(path.join(__dirname, PROJECT_ROOT_DIR, this.certPath))
+      this.credentials = grpc.credentials.createSsl(this.cert)
+    }
+
+    this.adminService = caller(this.address, this.proto.AdminService, this.credentials)
+    this.orderService = caller(this.address, this.proto.OrderService, this.credentials)
+    this.orderBookService = caller(this.address, this.proto.OrderBookService, this.credentials)
+    this.walletService = caller(this.address, this.proto.WalletService, this.credentials)
   }
 }
 
