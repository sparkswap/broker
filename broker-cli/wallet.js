/**
 * Wallet
 * @module broker-cli/wallet
 */

const BrokerDaemonClient = require('./broker-daemon-client')
const { ENUMS, validations, askQuestion } = require('./utils')
const {
<<<<<<< HEAD
  config: { symbol: DEFAULT_TICKER_SYMBOL }
=======
  config: { default_currency_symbol: DEFAULT_CURRENCY_SYMBOL }
>>>>>>> 82c55b2c
} = require('../package.json')

/**
 * @constant
 * @type {Array<string>}
 * @default
 */
const ACCEPTED_ANSWERS = Object.freeze(['y', 'yes'])

/**
 * @constant
 * @type {Array<string>}
 * @default
 */
const SUPPORTED_SYMBOLS = Object.freeze(['BTC', 'LTC'])

/**
 * Supported commands for `kcli wallet`
 *
 * @constant
 * @type {Object<key, String>}
 * @default
 */
const SUPPORTED_COMMANDS = Object.freeze({
  BALANCE: 'balance',
  NEW_DEPOSIT_ADDRESS: 'new-deposit-address',
  COMMIT_BALANCE: 'commit-balance'
})

/**
 * Calls the broker for the daemons wallet balance
 *
 * @see SUPPORTED_COMMANDS
 * @function
 * @param {Object} args
 * @param {Object} opts
 * @param {String} [opts.rpcAddress] broker rpc address
 * @param {Logger} logger
 * @return {Void}
 */
async function balance (args, opts, logger) {
  const { rpcAddress = null } = opts

  try {
    const client = new BrokerDaemonClient(rpcAddress)
    const {
      totalBalance,
      totalUncommittedBalance,
      totalCommittedBalance,
      committedBalances = []
    } = await client.walletService.getBalances({})

    logger.info(`Total Balance (${DEFAULT_TICKER_SYMBOL}): ${totalBalance}`)
    logger.info(`Total Uncommitted Balance (${DEFAULT_TICKER_SYMBOL}): ${totalUncommittedBalance}`)
    logger.info(`Total Committed Balance (${DEFAULT_TICKER_SYMBOL}: ${totalCommittedBalance}`)

    committedBalances.forEach(({ symbol, value }) => {
      logger.info(`${symbol} Balance: ${value}`)
    })
  } catch (e) {
    logger.error(e)
  }
}

/**
 * new-deposit-address
 *
 * ex: `kcli wallet new-deposit-address`
 *
 * @function
 * @param {Object} args
 * @param {Object} opts
 * @param {String} [opts.rpcAddress] broker rpc address
 * @param {Logger} logger
 * @return {Void}
 */
async function newDepositAddress (args, opts, logger) {
  const { rpcAddress = null } = opts

  try {
    const client = new BrokerDaemonClient(rpcAddress)
    const { address } = await client.walletService.newDepositAddress({})

    logger.info(address)
  } catch (e) {
    logger.error(e)
  }
}

/**
 * commit-balance
 *
 * ex: `kcli wallet commit-balance`
 *
 * @function
 * @param {Object} args
 * @param {Object} args.symbol
 * @param {Object} opts
 * @param {String} [opts.rpcAddress] broker rpc address
 * @param {Logger} logger
 * @return {Void}
 */
async function commitBalance (args, opts, logger) {
  const { symbol } = args
  const { rpcAddress = null } = opts

<<<<<<< HEAD
  if (DEFAULT_TICKER_SYMBOL !== symbol) {
    return logger.info('Please switch the daemon to another supported currency.')
=======
  if (DEFAULT_CURRENCY_SYMBOL !== symbol) {
    return logger.info(`Unable to commit balance for ${symbol}. Please switch the daemon to ${symbol} in package.json.`)
>>>>>>> 82c55b2c
  }

  try {
    const client = new BrokerDaemonClient(rpcAddress)

    const {
      totalBalance,
      totalUncommittedBalance
    } = await client.walletService.getBalances({})

    if (parseInt(balance) === 0) {
      return logger.info('Your current balance is 0, please add funds to your daemon (or check the status of your daemon)')
    }

    // TODO: BIG this var instead of using `parseInt`
    const maxSupportedBalance = Math.min(parseInt(totalUncommittedBalance), ENUMS.MAX_CHANNEL_BALANCE)

    logger.info(`For your knowledge, the Maximum supported balance at this time is: ${ENUMS.MAX_CHANNEL_BALANCE}`)
    logger.info(`Your current wallet balance is: ${totalBalance}`)
    logger.info(`Your current uncommitted wallet balance is: ${totalUncommittedBalance}`)

    const answer = await askQuestion(`Are you OK committing ${maxSupportedBalance} of your uncommitted balance in ${symbol}? (Y/N)`)

    if (!ACCEPTED_ANSWERS.includes(answer.toLowerCase())) return

    await client.walletService.commitBalance({ balance: maxSupportedBalance, symbol })

    logger.info('Successfully added broker daemon to the kinesis exchange!')
  } catch (e) {
    logger.error(e)
  }
}

module.exports = (program) => {
  program
    .command('wallet', 'Commands to handle a wallet instance')
    .help('Available Commands: balance, new-deposit-address, commit-balance')
    .argument('<command>', '', Object.values(SUPPORTED_COMMANDS), null, true)
    .argument('[sub-arguments...]')
    .option('--rpc-address', 'Location of the RPC server to use.', validations.isHost)
    .action(async (args, opts, logger) => {
      const { command, subArguments } = args

      switch (command) {
        case SUPPORTED_COMMANDS.BALANCE:
          return balance(args, opts, logger)
        case SUPPORTED_COMMANDS.NEW_DEPOSIT_ADDRESS:
          return newDepositAddress(args, opts, logger)
        case SUPPORTED_COMMANDS.COMMIT_BALANCE:
          const [symbol] = subArguments

          if (!Object.values(SUPPORTED_SYMBOLS).includes(symbol)) {
            throw new Error(`Provided symbol is not a valid currency for the exchange: ${symbol}`)
          }

          args.symbol = symbol

          return commitBalance(args, opts, logger)
      }
    })
    .command('wallet balance', 'Current daemon wallet balance')
    .command('wallet new-deposit-address', 'Generates a new wallet address for a daemon instance')
    .command('wallet commit-balance')
    .argument('<symbol>', `Supported currencies for the exchange: ${SUPPORTED_SYMBOLS.join('/')}`)
}<|MERGE_RESOLUTION|>--- conflicted
+++ resolved
@@ -6,11 +6,7 @@
 const BrokerDaemonClient = require('./broker-daemon-client')
 const { ENUMS, validations, askQuestion } = require('./utils')
 const {
-<<<<<<< HEAD
-  config: { symbol: DEFAULT_TICKER_SYMBOL }
-=======
   config: { default_currency_symbol: DEFAULT_CURRENCY_SYMBOL }
->>>>>>> 82c55b2c
 } = require('../package.json')
 
 /**
@@ -63,9 +59,9 @@
       committedBalances = []
     } = await client.walletService.getBalances({})
 
-    logger.info(`Total Balance (${DEFAULT_TICKER_SYMBOL}): ${totalBalance}`)
-    logger.info(`Total Uncommitted Balance (${DEFAULT_TICKER_SYMBOL}): ${totalUncommittedBalance}`)
-    logger.info(`Total Committed Balance (${DEFAULT_TICKER_SYMBOL}: ${totalCommittedBalance}`)
+    logger.info(`Total Balance (${DEFAULT_CURRENCY_SYMBOL}): ${totalBalance}`)
+    logger.info(`Total Uncommitted Balance (${DEFAULT_CURRENCY_SYMBOL}): ${totalUncommittedBalance}`)
+    logger.info(`Total Committed Balance (${DEFAULT_CURRENCY_SYMBOL}: ${totalCommittedBalance}`)
 
     committedBalances.forEach(({ symbol, value }) => {
       logger.info(`${symbol} Balance: ${value}`)
@@ -117,13 +113,8 @@
   const { symbol } = args
   const { rpcAddress = null } = opts
 
-<<<<<<< HEAD
-  if (DEFAULT_TICKER_SYMBOL !== symbol) {
+  if (DEFAULT_CURRENCY_SYMBOL !== symbol) {
     return logger.info('Please switch the daemon to another supported currency.')
-=======
-  if (DEFAULT_CURRENCY_SYMBOL !== symbol) {
-    return logger.info(`Unable to commit balance for ${symbol}. Please switch the daemon to ${symbol} in package.json.`)
->>>>>>> 82c55b2c
   }
 
   try {
