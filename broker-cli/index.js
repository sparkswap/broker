/**
 * Commands for Broker-CLI
 *
 * @module broker-cli/index
 * @author kinesis
 */

const buyCommand = require('./buy')
const sellCommand = require('./sell')
const orderbookCommand = require('./orderbook')
const configCommand = require('./config')
const healthCheckCommand = require('./health-check')
const walletCommand = require('./wallet')
<<<<<<< HEAD
const initCommand = require('./init')
=======
const orderStatusCommand = require('./order-status')
>>>>>>> 0774737c

module.exports = {
  initCommand,
  buyCommand,
  sellCommand,
  configCommand,
  orderbookCommand,
  healthCheckCommand,
  walletCommand,
  orderStatusCommand
}<|MERGE_RESOLUTION|>--- conflicted
+++ resolved
@@ -11,11 +11,8 @@
 const configCommand = require('./config')
 const healthCheckCommand = require('./health-check')
 const walletCommand = require('./wallet')
-<<<<<<< HEAD
 const initCommand = require('./init')
-=======
 const orderStatusCommand = require('./order-status')
->>>>>>> 0774737c
 
 module.exports = {
   initCommand,
