##########################################
#
# sparkswap Broker-CLI and Broker-Daemon
# https://sparkswap.com
#
# Production file to remove volume mounts from docker-compose
#
##########################################

version: '2.4'

services:
  sparkswapd:
    image: sparkswap_sparkswapd:latest
    depends_on:
      - lnd_btc
      - lnd_ltc
    volumes:
      - './broker-daemon:/home/app/broker-daemon/'
      # TODO: This can be removed once utils are moved to a shared repo or into
      # the broker-daemon itself. broker-daemon relies on these utils for ./broker-daemon/bin/sparkswapd
<<<<<<< HEAD
      - './broker-cli/utils:/home/app/broker-cli/utils'
=======
      - './broker-cli/utils:/home/app/broker-cli/utils/'
>>>>>>> 838c171c
      - './proto:/home/app/proto/'
      - './scripts:/home/app/scripts/'
    environment:
      # WARNING: only disable Relayer SSL/AUTH during development
      - DISABLE_RELAYER_AUTH=false

volumes:
  shared:
  sparkswapd:<|MERGE_RESOLUTION|>--- conflicted
+++ resolved
@@ -19,11 +19,7 @@
       - './broker-daemon:/home/app/broker-daemon/'
       # TODO: This can be removed once utils are moved to a shared repo or into
       # the broker-daemon itself. broker-daemon relies on these utils for ./broker-daemon/bin/sparkswapd
-<<<<<<< HEAD
-      - './broker-cli/utils:/home/app/broker-cli/utils'
-=======
       - './broker-cli/utils:/home/app/broker-cli/utils/'
->>>>>>> 838c171c
       - './proto:/home/app/proto/'
       - './scripts:/home/app/scripts/'
     environment:
