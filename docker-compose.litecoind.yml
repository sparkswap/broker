##########################################
#
# Sparkswap Broker-CLI and Broker-Daemon
# https://sparkswap.com
#
# Troubleshooting GRPC:
# - GRPC_VERBOSITY=INFO
# - GRPC_TRACE=all
#
##########################################

version: '2.4'

services:
  lnd_ltc:
    depends_on:
      - litecoind
    environment:
      - RPC_HOST=litecoind
      - ZMQPUBRAWBLOCK=tcp://litecoind:28333
      - ZMQPUBRAWTX=tcp://litecoind:28334

  litecoind:
<<<<<<< HEAD
    image: sparkswap/litecoind:0.6.0-beta-rc3
=======
    image: sparkswap/litecoind:0.6.0-beta-rc4
>>>>>>> badf8c8e
    volumes:
      - shared:/shared
      - litecoin:/data
    environment:
      - RPC_USER=${LTC_RPC_USER}
      - RPC_PASS=${LTC_RPC_PASS}
      - NETWORK=${NETWORK}
      - DEBUG=info
      - DATA_DIR=/data
      - RPC_LISTEN=0.0.0.0
    networks:
      - broker
    logging:
      options:
        max-size: 50m

volumes:
  shared:
  litecoin:

networks:
  broker:<|MERGE_RESOLUTION|>--- conflicted
+++ resolved
@@ -21,11 +21,7 @@
       - ZMQPUBRAWTX=tcp://litecoind:28334
 
   litecoind:
-<<<<<<< HEAD
-    image: sparkswap/litecoind:0.6.0-beta-rc3
-=======
     image: sparkswap/litecoind:0.6.0-beta-rc4
->>>>>>> badf8c8e
     volumes:
       - shared:/shared
       - litecoin:/data
