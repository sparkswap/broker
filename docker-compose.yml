--- conflicted
+++ resolved
@@ -12,14 +12,8 @@
       # the broker-daemon itself. broker-daemon relies on these utils for ./broker-daemon/bin/sparkswapd
       - './broker-cli:/home/app/broker-cli/'
       - './proto:/home/app/proto/'
-<<<<<<< HEAD
-      - '/data'
-=======
-      - '/home/app/node_modules'
-      - './node_modules/lnd-engine:/home/app/node_modules/lnd-engine'
       # block order and other sparkswap storage
       - 'sparkswapd:/data'
->>>>>>> 2afd7a52
       # This is populated externally w/ an engine
       - 'shared:/shared'
     environment:
