version: '2.4'

services:
  sparkswapd:
    image: sparkswap_sparkswapd:latest
    depends_on:
      - lnd_btc
      - lnd_ltc
    volumes:
      - './broker-daemon:/home/app/broker-daemon/'
      # TODO: This can be removed once utils are moved to a shared repo or into
      # the broker-daemon itself. broker-daemon relies on these utils for ./broker-daemon/bin/sparkswapd
      - './broker-cli:/home/app/broker-cli/'
      - './proto:/home/app/proto/'
      # block order and other sparkswap storage
      - 'sparkswapd:/data'
      # This is populated externally w/ an engine
      - 'shared:/shared'
    environment:
      # - GRPC_VERBOSITY=INFO
      # - GRPC_TRACE=all
      - NODE_PATH=.
      - RPC_ADDRESS=0.0.0.0:27492
      - INTERCHAIN_ROUTER_ADDRESS=0.0.0.0:40369
      - DATA_DIR=/data
      - ID_PRIV_KEY=/secure/broker-identity.private.pem
      - ID_PUB_KEY=/secure/broker-identity.public.pem
      - BTC_ENGINE_TYPE=LND
      - BTC_LND_RPC_HOST=lnd_btc:10009
      - BTC_LND_TLS_CERT=/shared/lnd-engine-tls-btc.cert
      - BTC_LND_MACAROON=/shared/lnd-engine-admin-btc.macaroon
      - LTC_ENGINE_TYPE=LND
      - LTC_LND_RPC_HOST=lnd_ltc:10009
      - LTC_LND_TLS_CERT=/shared/lnd-engine-tls-ltc.cert
      - LTC_LND_MACAROON=/shared/lnd-engine-admin-ltc.macaroon
      - GRPC_SSL_CIPHER_SUITES=HIGH+ECDSA
      # This address is specifically tied to the relayer network
      # This is a temporary workaround for preventing the use of external networks
      # for the relayer. In a testnet/mainnet setting, this will be a public IP.
      - RELAYER_RPC_HOST=docker.for.mac.host.internal:28492
      # Only disable auth during dev
      # - DISABLE_AUTH=true
      - RELAYER_CERT_HOST=docker.for.mac.host.internal:8080
      - RELAYER_CERT_PATH=/secure/relayer-root.pem
      - MARKETS=BTC/LTC
    ports:
      - '27492:27492'
    networks:
      - broker
    working_dir: '/home/app'
    entrypoint: bash -c 'npm run start-sparkswapd'

  lnd_btc:
    image: sparkswap_lnd_btc:latest
    depends_on:
      - btcd
    ports:
      - '10113:10113'
    environment:
      - RPC_USER=kuser
      - RPC_PASS=kpass
      - RPC_HOST=docker.for.mac.host.internal:18556
      - RPC_CERT_PATH=/shared/rpc-btc.cert
      - ADMIN_MACAROON=/shared/lnd-engine-admin-btc.macaroon
      - READ_ONLY_MACAROON=/shared/lnd-engine-readonly-btc.macaroon
      - INVOICE_MACAROON=/shared/lnd-engine-invoice-btc.macaroon
      - TLS_CERT_PATH=/shared/lnd-engine-tls-btc.cert
      - TLS_KEY_PATH=/secure/lnd-engine-tls-btc.key
      - NETWORK=simnet
      - CHAIN=bitcoin
      - DEBUG=info
      - RPC_LISTEN=0.0.0.0:10009
      - LISTEN=0.0.0.0:10113
      # This address is for development only. You must change this to a
      # tld to use in a production setting
      - EXTERNAL_ADDRESS=docker.for.mac.host.internal:10113
      - EXTPREIMAGE_HOST=kbd:40369
      - REST_LISTEN=0.0.0.0:8101
      - DATA_DIR=/data
      - LOG_DIR=/data
      - NODE=btcd
    volumes:
      - 'shared:/shared'
      - 'lnd_btc:/data'
    networks:
      - broker
    # This option is only available for docker 2
    logging:
      options:
        max-size: 50m
    entrypoint: ["./start-lnd.sh"]

  # This BTCD section is not used due to simnet only allowing one node to be active
  # at a time. We use shared ltcd/btcd nodes from the relayer, for the dev environment.
  #
  # However, this node needs to be created so that we have access to the correct
  # certs for the shared nodes (certs are created on image build)
  #
  btcd:
    image: sparkswap_btcd:latest
    volumes:
      - shared:/shared
      - bitcoin:/data
    environment:
      - RPC_USER=kuser
      - RPC_PASS=kpass
      - NETWORK=simnet
      - DEBUG=info
      - DATA_DIR=/data
      - LOG_DIR=/data
      - RPC_KEY=/secure/rpc.key
      - RPC_CERT=/shared/rpc-btc.cert
      - RPC_LISTEN=0.0.0.0
      - "MINING_ADDRESS=$MINING_ADDRESS"
      - MAX_WEB_SOCKETS=100
<<<<<<< HEAD
    networks:
=======
    network:
>>>>>>> 2003f5f8
      - broker
    # This option is only available for docker 2
    logging:
      options:
        max-size: 50m
    entrypoint: ["./start-btcd.sh"]

  lnd_ltc:
    image: sparkswap_lnd_ltc:latest
    ports:
      - '10114:10114'
    depends_on:
      - ltcd
    environment:
      - RPC_USER=kuser
      - RPC_PASS=kpass
      - RPC_HOST=docker.for.mac.host.internal:18666
      - RPC_CERT_PATH=/shared/rpc-ltc.cert
      - ADMIN_MACAROON=/shared/lnd-engine-admin-ltc.macaroon
      - READ_ONLY_MACAROON=/shared/lnd-engine-readonly-ltc.macaroon
      - INVOICE_MACAROON=/shared/lnd-engine-invoice-ltc.macaroon
      - TLS_CERT_PATH=/shared/lnd-engine-tls-ltc.cert
      - TLS_KEY_PATH=/secure/lnd-engine-tls-ltc.key
      - NETWORK=simnet
      - CHAIN=litecoin
      - NODE=ltcd
      - DEBUG=info
      - RPC_LISTEN=0.0.0.0:10009
      - LISTEN=0.0.0.0:10114
      # This address is for development only. You must change this to a
      # tld to use in a production setting
      - EXTERNAL_ADDRESS=docker.for.mac.host.internal:10114
      - EXTPREIMAGE_HOST=kbd:40369
      - REST_LISTEN=0.0.0.0:8101
      - DATA_DIR=/data
      - LOG_DIR=/data
    volumes:
      - 'shared:/shared'
      - 'lnd_ltc:/data'
    networks:
      - broker
    # This option is only available for docker 2
    logging:
      options:
        max-size: 50m
    entrypoint: ["./start-lnd.sh"]

  # This LTCD section is not used due to simnet only allowing one node to be active
  # at a time. We use shared ltcd/btcd nodes from the relayer, for the dev environment.
  #
  # However, this node needs to be created so that we have access to the correct
  # certs for the shared nodes (certs are created on image build)
  #
  ltcd:
    image: sparkswap_ltcd:latest
    volumes:
      - shared:/shared
      - litecoin:/data
    environment:
      - RPC_USER=kuser
      - RPC_PASS=kpass
      - NETWORK=simnet
      - DEBUG=info
      - DATA_DIR=/data
      - LOG_DIR=/data
      - RPC_KEY=/secure/rpc.key
      - RPC_CERT=/shared/rpc-ltc.cert
      - RPC_LISTEN=0.0.0.0
      - MAX_WEB_SOCKETS=100
      # This is set dynamically in the startup scripts
      - "MINING_ADDRESS=$MINING_ADDRESS"
<<<<<<< HEAD
    networks:
=======
    network:
>>>>>>> 2003f5f8
      - broker
    # This option is only available for docker 2
    logging:
      options:
        max-size: 50m
    entrypoint: ["./start-ltcd.sh"]


volumes:
  shared:
  lnd_btc:
  lnd_ltc:
  bitcoin:
  litecoin:
  sparkswapd:

networks:
  broker:<|MERGE_RESOLUTION|>--- conflicted
+++ resolved
@@ -113,11 +113,7 @@
       - RPC_LISTEN=0.0.0.0
       - "MINING_ADDRESS=$MINING_ADDRESS"
       - MAX_WEB_SOCKETS=100
-<<<<<<< HEAD
-    networks:
-=======
-    network:
->>>>>>> 2003f5f8
+    networks:
       - broker
     # This option is only available for docker 2
     logging:
@@ -189,11 +185,7 @@
       - MAX_WEB_SOCKETS=100
       # This is set dynamically in the startup scripts
       - "MINING_ADDRESS=$MINING_ADDRESS"
-<<<<<<< HEAD
-    networks:
-=======
-    network:
->>>>>>> 2003f5f8
+    networks:
       - broker
     # This option is only available for docker 2
     logging:
