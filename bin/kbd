--- conflicted
+++ resolved
@@ -6,12 +6,8 @@
 
 const program = require('caporal')
 
-<<<<<<< HEAD
 const BrokerDaemon = require('../broker-daemon')
-=======
-const startServer = require('../broker-daemon')
 const { validations } = require('../broker-cli/utils')
->>>>>>> 8b5d42d7
 
 const { version: CLI_VERSION } = require('../package.json')
 
@@ -43,11 +39,10 @@
   .option('--exchange-host', 'The host address for the Kinesis Relayer', validations.isHost, EXCHANGE_RPC_HOST)
 
   // LND Specific commands
-<<<<<<< HEAD
-  // TODO: These may need to be validated based off of the engine type
-  .option('--lnd-rpc <server>', 'Location of the LND RPC server to use.', /^.+(:[0-9]*)?$/, LND_RPC_HOST)
-  .option('--lnd-tls <path>', 'Location of the certificate to use when communicating with LND.', /^.+$/, LND_TLS_CERT)
-  .option('--lnd-macaroon <path>', 'Location of the macaroon to use when communicating with LND.', /^.+$/, LND_MACAROON)
+  // These will be validated based off of the engine type
+  .option('--lnd-rpc <server>', 'Location of the LND RPC server to use.', validations.isHost, LND_RPC_HOST)
+  .option('--lnd-tls <path>', 'Location of the certificate to use when communicating with LND.', validations.isFormattedPath, LND_TLS_CERT)
+  .option('--lnd-macaroon <path>', 'Location of the macaroon to use when communicating with LND.', validations.isFormattedPath, LND_MACAROON)
   .action((args, opts) => {
     const {
       rpcAddress,
@@ -62,12 +57,5 @@
 
     return new BrokerDaemon(rpcAddress, dataDir, markets)
   })
-=======
-  // These will be validated based off of the engine type
-  .option('--lnd-rpc <server>', 'Location of the LND RPC server to use.', validations.isHost, LND_RPC_HOST)
-  .option('--lnd-tls <path>', 'Location of the certificate to use when communicating with LND.', validations.isFormattedPath, LND_TLS_CERT)
-  .option('--lnd-macaroon <path>', 'Location of the macaroon to use when communicating with LND.', validations.isFormattedPath, LND_MACAROON)
-  .action(startServer)
->>>>>>> 8b5d42d7
 
 program.parse(process.argv)